{
    "_meta": {
        "hash": {
<<<<<<< HEAD
            "sha256": "d4db0fe67176374fb343a35b7c1ae045fa2c8f8480a2ec58dd5b6e5865881987"
=======
            "sha256": "895d7202a905c4aab38b6a5d0d2b3b306f9d394025e71b522e34ebfe0c178ad4"
>>>>>>> 4039a5e1
        },
        "pipfile-spec": 6,
        "requires": {
            "python_version": "3.7"
        },
        "sources": [
            {
                "name": "pypi",
                "url": "https://pypi.org/simple",
                "verify_ssl": true
            }
        ]
    },
    "default": {
        "beautifulsoup4": {
            "hashes": [
                "sha256:05668158c7b85b791c5abde53e50265e16f98ad601c402ba44d70f96c4159612",
                "sha256:25288c9e176f354bf277c0a10aa96c782a6a18a17122dba2e8cec4a97e03343b",
                "sha256:f040590be10520f2ea4c2ae8c3dae441c7cfff5308ec9d58a0ec0c1b8f81d469"
            ],
            "index": "pypi",
            "version": "==4.8.0"
        },
        "certifi": {
            "hashes": [
                "sha256:046832c04d4e752f37383b628bc601a7ea7211496b4638f6514d0e5b9acc4939",
                "sha256:945e3ba63a0b9f577b1395204e13c3a231f9bc0223888be653286534e5873695"
            ],
            "version": "==2019.6.16"
        },
        "chardet": {
            "hashes": [
                "sha256:84ab92ed1c4d4f16916e05906b6b75a6c0fb5db821cc65e70cbd64a3e2a5eaae",
                "sha256:fc323ffcaeaed0e0a02bf4d117757b98aed530d9ed4531e3e15460124c106691"
            ],
            "version": "==3.0.4"
        },
        "confusable-homoglyphs": {
            "hashes": [
                "sha256:3b4a0d9fa510669498820c91a0bfc0c327568cecec90648cf3819d4a6fc6a751",
                "sha256:e3ce611028d882b74a5faa69e3cbb5bd4dcd9f69936da6e73d33eda42c917944"
            ],
            "version": "==3.2.0"
        },
        "django": {
            "hashes": [
<<<<<<< HEAD
                "sha256:215c27453f775b6b1add83a185f76c2e2ab711d17786a6704bd62eabd93f89e3",
                "sha256:ffd89b89a2ee860ee521f054225044f52676825be4b61168d2842d44fcf457d3"
            ],
            "index": "pypi",
            "version": "==1.11.24"
=======
                "sha256:33e4bb3f3268ecc362a7bd982c7f19fff30597c749fedbc1fd3773ebb82ec38c",
                "sha256:f4351f1f921bb6c3de03e24cdba823365fb9a79a44f607ba2560e9e3b7f16ff3"
            ],
            "index": "pypi",
            "version": "==2.1.12"
>>>>>>> 4039a5e1
        },
        "django-appconf": {
            "hashes": [
                "sha256:35f13ca4d567f132b960e2cd4c832c2d03cb6543452d34e29b7ba10371ba80e3",
                "sha256:c98a7af40062e996b921f5962a1c4f3f0c979fa7885f7be4710cceb90ebe13a6"
            ],
            "version": "==1.0.3"
        },
        "django-ckeditor": {
            "hashes": [
                "sha256:0147f8905dc64747e45157a185feedee4e39973fa4b571c9c82ad10d9d4b8974",
                "sha256:d79fb8248c50f29dc8f143e5ff7223bb4a916f14ffba6c3fcd998c6d986ad592"
            ],
            "index": "pypi",
            "version": "==5.7.1"
        },
        "django-classy-tags": {
            "hashes": [
                "sha256:38b4546a8053499e2fef7af679a58d7c868298717d645b8b8227acba5fd4bf2b"
            ],
            "version": "==0.9.0"
        },
        "django-cms": {
            "hashes": [
                "sha256:399b0ea5dbadc38e1d5cd3e9f0aba9dceb1d0b19c83069128239c7bfb44ad937",
                "sha256:79d1abc42e6f82dd63783cd14d04a2bdd1f364df1db94a982455d7697b7ec3f0"
            ],
            "index": "pypi",
            "version": "==3.7.0rc2"
        },
        "django-crispy-forms": {
            "hashes": [
                "sha256:5952bab971110d0b86c278132dae0aa095beee8f723e625c3d3fa28888f1675f",
                "sha256:705ededc554ad8736157c666681165fe22ead2dec0d5446d65fc9dd976a5a876"
            ],
            "index": "pypi",
            "version": "==1.7.2"
        },
        "django-file-form": {
            "hashes": [
                "sha256:48b978b1ac0fd5da491ec8e35474483b86a5a65a4e033a5dfb5f4825f13e01cd",
                "sha256:7872f7ce8f150e02ce66a72b74a237362146b5233f8a4ef56dc7fa0ac3e97262"
            ],
            "index": "pypi",
            "version": "==0.5.0"
        },
        "django-filer": {
            "hashes": [
                "sha256:23562564e681c1292d6c9aadbe9cb14cca1c822dd6c6422c71e8009787603fbe"
            ],
            "version": "==1.5.0"
        },
        "django-formtools": {
            "hashes": [
                "sha256:7703793f1675aa6e871f9fed147e8563816d7a5b9affdc5e3459899596217f7c",
                "sha256:cb2bd7c29c2104278e5a0e76f7ff256b9570acf11485d547ee0c1b35347359fb"
            ],
            "index": "pypi",
            "version": "==2.1"
        },
        "django-js-asset": {
            "hashes": [
                "sha256:8ec12017f26eec524cab436c64ae73033368a372970af4cf42d9354fcb166bdd",
                "sha256:c163ae80d2e0b22d8fb598047cd0dcef31f81830e127cfecae278ad574167260"
            ],
            "version": "==1.2.2"
        },
        "django-model-utils": {
            "hashes": [
                "sha256:3f130a262e45d73e0950d2be76af4bf4ee86804dd60e5f90afc5cd948fcfe760",
                "sha256:682f58c1de330cedcda58cc85d5232c5b47a9e2cb67bef4541fb43fdaeb18e96"
            ],
            "index": "pypi",
            "version": "==3.2.0"
        },
        "django-mptt": {
            "hashes": [
                "sha256:6bf9eb26e54e92006ca82108a1c946c7df533ec27bddf3f795a83a32a3d1b04b",
                "sha256:c765c1501dd0b5c22f0ca8b948550bd294cd2db68aefa0560c6ed7fcfdf4b95e"
            ],
            "version": "==0.10.0"
        },
        "django-ordered-model": {
            "hashes": [
                "sha256:0931f498008f91a00a32c4e0ae08a662ef608a1092bf6e6ec9af9b1a83f08acf",
                "sha256:abf0d963f7e607a994baf6bc300e50af647b3d243c3e592c6cc8f8b924b6d427"
            ],
            "index": "pypi",
            "version": "==3.3.0"
        },
        "django-polymorphic": {
            "hashes": [
                "sha256:1fb5505537bcaf71cfc951ff94c4e3ba83c761eaca04b7b2ce9cb63937634ea5",
                "sha256:79e7df455fdc8c3d28d38b7ab8323fc21d109a162b8ca282119e0e9ce8db7bdb"
            ],
            "version": "==2.0.3"
        },
        "django-postgres-extra": {
            "hashes": [
                "sha256:eac7199dd9584fd13cad7ed7f5ab14d0f9995e4505e17358c830238bf4ef07ce"
            ],
            "index": "pypi",
            "version": "==1.23a1"
        },
        "django-registration": {
            "hashes": [
                "sha256:5193f8a8f8b5ee9f3cc6ae3b561739d17f69759b9abe72f33aec07467a99eeff",
                "sha256:88673ceecb09413493f78a2847cb78da8df47d4d6629aee6a17d9e3c6c66c444"
            ],
            "index": "pypi",
            "version": "==3.0.1"
        },
        "django-sekizai": {
            "hashes": [
                "sha256:642a3356fe92fe9b5ccc97f320b64edd2cfcb3b2fbb113e8a26dad9a1f3b5e14"
            ],
            "version": "==1.0.0"
        },
        "django-select2": {
            "hashes": [
                "sha256:ad12132e764ce8099bc2746e6af2f33a952b49eb63f3b062eb4739cd4304ee2f",
                "sha256:e4beb0e4af27f71e9e2e2f52441aecdb24d401942f18a0375031767cd0e2e5a0"
            ],
            "index": "pypi",
            "version": "==7.1.1"
        },
        "django-treebeard": {
            "hashes": [
                "sha256:c21db06a8d4943bf2a28d9d7a119058698fb76116df2679ecbf15a46a501de42"
            ],
            "version": "==4.3"
        },
        "djangocms-admin-style": {
            "hashes": [
                "sha256:0ff3f45ed56e98c92fcabf219377f4165ab20a4cb2d018c1da461b6b85179177"
            ],
            "index": "pypi",
            "version": "==1.4.0"
        },
        "djangocms-attributes-field": {
            "hashes": [
                "sha256:824368e29a7a48a338e98e312fd45f2fe1917092919082f0a48215507bdcf3bd"
            ],
            "index": "pypi",
            "version": "==1.1.0"
        },
        "djangocms-column": {
            "hashes": [
                "sha256:6d6896707e68ecf24759d334fe3efe8fe75ebc2e72c4bf964ea120937ee998e3"
            ],
            "index": "pypi",
            "version": "==1.9.0"
        },
        "djangocms-file": {
            "hashes": [
                "sha256:6fd29e9b8355bb44b3c57bbed30218308a8da80695d5cf9d4c3a669e43e6360e"
            ],
            "index": "pypi",
            "version": "==2.3.0"
        },
        "djangocms-link": {
            "hashes": [
                "sha256:b550bbcf572437e408e1a9b956c7c6e2fd498d868c402424395eea8d40d9cfa0"
            ],
            "index": "pypi",
            "version": "==2.5.0"
        },
        "djangocms-picture": {
            "hashes": [
                "sha256:0f38222cc9a122471b104604b265d359f01a17e30f89eeddb1e6ae70ba06cd78"
            ],
            "index": "pypi",
            "version": "==2.3.0"
        },
        "djangocms-style": {
            "hashes": [
                "sha256:4841f8e23cfe6a95d9a788f39f00d83f862a56f50cc445060bcf154bfdd471a0"
            ],
            "index": "pypi",
            "version": "==2.2.0"
        },
        "djangocms-text-ckeditor": {
            "hashes": [
                "sha256:0f0291cdf305c469741a639d89c71ee77f29dfc5aada4f7a453d6dc2926ceca9"
            ],
            "index": "pypi",
            "version": "==3.8.0"
        },
        "djangocms-video": {
            "hashes": [
                "sha256:ee2f290d86fc9c8e9966823afa2272f5a152d49e76192c37c147dc25c7cbb1b2"
            ],
            "index": "pypi",
            "version": "==2.1.1"
        },
        "djangorestframework": {
            "hashes": [
                "sha256:42979bd5441bb4d8fd69d0f385024a114c3cae7df0f110600b718751250f6929",
                "sha256:aedb48010ebfab9651aaab1df5fd3b4848eb4182afc909852a2110c24f89a359"
            ],
            "index": "pypi",
            "version": "==3.10.2"
        },
        "easy-thumbnails": {
            "hashes": [
                "sha256:23fbe3415c93b2369ece8ebdfb5faa05540943bef8b941b3118ce769ba95e275"
            ],
            "version": "==2.6"
        },
        "html2text": {
            "hashes": [
                "sha256:c476417609d89a8e1de4b88f3bae33498b9dcfdb16c152c768e159db36c60f79",
                "sha256:f516b9c10284174e2a974d86f91cab02b3cf983a17752075da751af0e895ef5e"
            ],
            "index": "pypi",
            "version": "==2019.8.11"
        },
        "html5lib": {
            "hashes": [
                "sha256:20b159aa3badc9d5ee8f5c647e5efd02ed2a66ab8d354930bd9ff139fc1dc0a3",
                "sha256:66cb0dcfdbbc4f9c3ba1a63fdb511ffdbd4f513b2b6d81b80cd26ce6b3fb3736"
            ],
            "version": "==1.0.1"
        },
        "idna": {
            "hashes": [
                "sha256:c357b3f628cf53ae2c4c05627ecc484553142ca23264e593d327bcde5e9c3407",
                "sha256:ea8b7f6188e6fa117537c3df7da9fc686d485087abf6ac197f9c46432f7e4a3c"
            ],
            "version": "==2.8"
        },
        "lorem": {
            "hashes": [
                "sha256:785f4109a241fc2891e59705e85d065f6e6d3ed6ad91750a8cb54d4f3e59d934",
                "sha256:c9c2914b5a772022417c398bd74b7bbd712e73ff029ba82720855e458f13ae42"
            ],
            "index": "pypi",
            "version": "==0.1.1"
        },
        "luhn": {
            "hashes": [
                "sha256:917174cecce8bcbbe56ac0d904dbedd06594b21b6f31d5a3ec161d455b0e59f7"
            ],
            "index": "pypi",
            "version": "==0.2.0"
        },
        "lxml": {
            "hashes": [
                "sha256:02ca7bf899da57084041bb0f6095333e4d239948ad3169443f454add9f4e9cb4",
                "sha256:096b82c5e0ea27ce9138bcbb205313343ee66a6e132f25c5ed67e2c8d960a1bc",
                "sha256:0a920ff98cf1aac310470c644bc23b326402d3ef667ddafecb024e1713d485f1",
                "sha256:17cae1730a782858a6e2758fd20dd0ef7567916c47757b694a06ffafdec20046",
                "sha256:17e3950add54c882e032527795c625929613adbd2ce5162b94667334458b5a36",
                "sha256:1f4f214337f6ee5825bf90a65d04d70aab05526c08191ab888cb5149501923c5",
                "sha256:2e8f77db25b0a96af679e64ff9bf9dddb27d379c9900c3272f3041c4d1327c9d",
                "sha256:4dffd405390a45ecb95ab5ab1c1b847553c18b0ef8ed01e10c1c8b1a76452916",
                "sha256:6b899931a5648862c7b88c795eddff7588fb585e81cecce20f8d9da16eff96e0",
                "sha256:726c17f3e0d7a7200718c9a890ccfeab391c9133e363a577a44717c85c71db27",
                "sha256:760c12276fee05c36f95f8040180abc7fbebb9e5011447a97cdc289b5d6ab6fc",
                "sha256:796685d3969815a633827c818863ee199440696b0961e200b011d79b9394bbe7",
                "sha256:891fe897b49abb7db470c55664b198b1095e4943b9f82b7dcab317a19116cd38",
                "sha256:a471628e20f03dcdfde00770eeaf9c77811f0c331c8805219ca7b87ac17576c5",
                "sha256:a63b4fd3e2cabdcc9d918ed280bdde3e8e9641e04f3c59a2a3109644a07b9832",
                "sha256:b0b84408d4eabc6de9dd1e1e0bc63e7731e890c0b378a62443e5741cfd0ae90a",
                "sha256:be78485e5d5f3684e875dab60f40cddace2f5b2a8f7fede412358ab3214c3a6f",
                "sha256:c27eaed872185f047bb7f7da2d21a7d8913457678c9a100a50db6da890bc28b9",
                "sha256:c81cb40bff373ab7a7446d6bbca0190bccc5be3448b47b51d729e37799bb5692",
                "sha256:d11874b3c33ee441059464711cd365b89fa1a9cf19ae75b0c189b01fbf735b84",
                "sha256:e9c028b5897901361d81a4718d1db217b716424a0283afe9d6735fe0caf70f79",
                "sha256:fe489d486cd00b739be826e8c1be188ddb74c7a1ca784d93d06fda882a6a1681"
            ],
            "index": "pypi",
            "version": "==4.4.1"
        },
        "pillow": {
            "hashes": [
                "sha256:0804f77cb1e9b6dbd37601cee11283bba39a8d44b9ddb053400c58e0c0d7d9de",
                "sha256:0ab7c5b5d04691bcbd570658667dd1e21ca311c62dcfd315ad2255b1cd37f64f",
                "sha256:0b3e6cf3ea1f8cecd625f1420b931c83ce74f00c29a0ff1ce4385f99900ac7c4",
                "sha256:365c06a45712cd723ec16fa4ceb32ce46ad201eb7bbf6d3c16b063c72b61a3ed",
                "sha256:38301fbc0af865baa4752ddae1bb3cbb24b3d8f221bf2850aad96b243306fa03",
                "sha256:3aef1af1a91798536bbab35d70d35750bd2884f0832c88aeb2499aa2d1ed4992",
                "sha256:3fe0ab49537d9330c9bba7f16a5f8b02da615b5c809cdf7124f356a0f182eccd",
                "sha256:45a619d5c1915957449264c81c008934452e3fd3604e36809212300b2a4dab68",
                "sha256:49f90f147883a0c3778fd29d3eb169d56416f25758d0f66775db9184debc8010",
                "sha256:571b5a758baf1cb6a04233fb23d6cf1ca60b31f9f641b1700bfaab1194020555",
                "sha256:5ac381e8b1259925287ccc5a87d9cf6322a2dc88ae28a97fe3e196385288413f",
                "sha256:6153db744a743c0c8c91b8e3b9d40e0b13a5d31dbf8a12748c6d9bfd3ddc01ad",
                "sha256:6fd63afd14a16f5d6b408f623cc2142917a1f92855f0df997e09a49f0341be8a",
                "sha256:70acbcaba2a638923c2d337e0edea210505708d7859b87c2bd81e8f9902ae826",
                "sha256:70b1594d56ed32d56ed21a7fbb2a5c6fd7446cdb7b21e749c9791eac3a64d9e4",
                "sha256:76638865c83b1bb33bcac2a61ce4d13c17dba2204969dedb9ab60ef62bede686",
                "sha256:7b2ec162c87fc496aa568258ac88631a2ce0acfe681a9af40842fc55deaedc99",
                "sha256:7cee2cef07c8d76894ebefc54e4bb707dfc7f258ad155bd61d87f6cd487a70ff",
                "sha256:7d16d4498f8b374fc625c4037742fbdd7f9ac383fd50b06f4df00c81ef60e829",
                "sha256:b50bc1780681b127e28f0075dfb81d6135c3a293e0c1d0211133c75e2179b6c0",
                "sha256:bd0582f831ad5bcad6ca001deba4568573a4675437db17c4031939156ff339fa",
                "sha256:cfd40d8a4b59f7567620410f966bb1f32dc555b2b19f82a91b147fac296f645c",
                "sha256:e3ae410089de680e8f84c68b755b42bc42c0ceb8c03dbea88a5099747091d38e",
                "sha256:e9046e559c299b395b39ac7dbf16005308821c2f24a63cae2ab173bd6aa11616",
                "sha256:ef6be704ae2bc8ad0ebc5cb850ee9139493b0fc4e81abcc240fb392a63ebc808",
                "sha256:f8dc19d92896558f9c4317ee365729ead9d7bbcf2052a9a19a3ef17abbb8ac5b"
            ],
            "index": "pypi",
            "version": "==6.1.0"
        },
        "psycopg2-binary": {
            "hashes": [
                "sha256:19a2d1f3567b30f6c2bb3baea23f74f69d51f0c06c2e2082d0d9c28b0733a4c2",
                "sha256:2b69cf4b0fa2716fd977aa4e1fd39af6110eb47b2bb30b4e5a469d8fbecfc102",
                "sha256:2e952fa17ba48cbc2dc063ddeec37d7dc4ea0ef7db0ac1eda8906365a8543f31",
                "sha256:348b49dd737ff74cfb5e663e18cb069b44c64f77ec0523b5794efafbfa7df0b8",
                "sha256:3d72a5fdc5f00ca85160915eb9a973cf9a0ab8148f6eda40708bf672c55ac1d1",
                "sha256:4957452f7868f43f32c090dadb4188e9c74a4687323c87a882e943c2bd4780c3",
                "sha256:5138cec2ee1e53a671e11cc519505eb08aaaaf390c508f25b09605763d48de4b",
                "sha256:587098ca4fc46c95736459d171102336af12f0d415b3b865972a79c03f06259f",
                "sha256:5b79368bcdb1da4a05f931b62760bea0955ee2c81531d8e84625df2defd3f709",
                "sha256:5cf43807392247d9bc99737160da32d3fa619e0bfd85ba24d1c78db205f472a4",
                "sha256:676d1a80b1eebc0cacae8dd09b2fde24213173bf65650d22b038c5ed4039f392",
                "sha256:6b0211ecda389101a7d1d3df2eba0cf7ffbdd2480ca6f1d2257c7bd739e84110",
                "sha256:79cde4660de6f0bb523c229763bd8ad9a93ac6760b72c369cf1213955c430934",
                "sha256:7aba9786ac32c2a6d5fb446002ed936b47d5e1f10c466ef7e48f66eb9f9ebe3b",
                "sha256:7c8159352244e11bdd422226aa17651110b600d175220c451a9acf795e7414e0",
                "sha256:945f2eedf4fc6b2432697eb90bb98cc467de5147869e57405bfc31fa0b824741",
                "sha256:96b4e902cde37a7fc6ab306b3ac089a3949e6ce3d824eeca5b19dc0bedb9f6e2",
                "sha256:9a7bccb1212e63f309eb9fab47b6eaef796f59850f169a25695b248ca1bf681b",
                "sha256:a3bfcac727538ec11af304b5eccadbac952d4cca1a551a29b8fe554e3ad535dc",
                "sha256:b19e9f1b85c5d6136f5a0549abdc55dcbd63aba18b4f10d0d063eb65ef2c68b4",
                "sha256:b664011bb14ca1f2287c17185e222f2098f7b4c857961dbcf9badb28786dbbf4",
                "sha256:bde7959ef012b628868d69c474ec4920252656d0800835ed999ba5e4f57e3e2e",
                "sha256:cb095a0657d792c8de9f7c9a0452385a309dfb1bbbb3357d6b1e216353ade6ca",
                "sha256:d16d42a1b9772152c1fe606f679b2316551f7e1a1ce273e7f808e82a136cdb3d",
                "sha256:d444b1545430ffc1e7a24ce5a9be122ccd3b135a7b7e695c5862c5aff0b11159",
                "sha256:d93ccc7bf409ec0a23f2ac70977507e0b8a8d8c54e5ee46109af2f0ec9e411f3",
                "sha256:df6444f952ca849016902662e1a47abf4fa0678d75f92fd9dd27f20525f809cd",
                "sha256:e63850d8c52ba2b502662bf3c02603175c2397a9acc756090e444ce49508d41e",
                "sha256:ec43358c105794bc2b6fd34c68d27f92bea7102393c01889e93f4b6a70975728",
                "sha256:f4c6926d9c03dadce7a3b378b40d2fea912c1344ef9b29869f984fb3d2a2420b"
            ],
            "index": "pypi",
            "version": "==2.7.7"
        },
        "python-magic": {
            "hashes": [
                "sha256:f2674dcfad52ae6c49d4803fa027809540b130db1dec928cfbb9240316831375",
                "sha256:f3765c0f582d2dfc72c15f3b5a82aecfae9498bd29ca840d72f37d7bd38bfcd5"
            ],
            "index": "pypi",
            "version": "==0.4.15"
        },
        "pytz": {
            "hashes": [
                "sha256:26c0b32e437e54a18161324a2fca3c4b9846b74a8dccddd843113109e1116b32",
                "sha256:c894d57500a4cd2d5c71114aaab77dbab5eabd9022308ce5ac9bb93a60a6f0c7"
            ],
            "version": "==2019.2"
        },
        "requests": {
            "hashes": [
                "sha256:11e007a8a2aa0323f5a921e9e6a2d7e4e67d9877e85773fba9ba6419025cbeb4",
                "sha256:9cf5292fcd0f598c671cfc1e0d7d1a7f13bb8085e9a590f48c010551dc6c4b31"
            ],
            "index": "pypi",
            "version": "==2.22.0"
        },
        "six": {
            "hashes": [
                "sha256:3350809f0555b11f552448330d0b52d5f24c91a322ea4a15ef22629740f3761c",
                "sha256:d16a0141ec1a18405cd4ce8b4613101da75da0e9a7aec5bdd4fa804d0e0eba73"
            ],
            "version": "==1.12.0"
        },
        "soupsieve": {
            "hashes": [
                "sha256:8662843366b8d8779dec4e2f921bebec9afd856a5ff2e82cd419acc5054a1a92",
                "sha256:a5a6166b4767725fd52ae55fee8c8b6137d9a51e9f1edea461a062a759160118"
            ],
            "version": "==1.9.3"
        },
        "stringcase": {
            "hashes": [
                "sha256:48a06980661908efe8d9d34eab2b6c13aefa2163b3ced26972902e3bdfd87008"
            ],
            "index": "pypi",
            "version": "==1.2.0"
        },
        "unidecode": {
            "hashes": [
                "sha256:092cdf7ad9d1052c50313426a625b717dab52f7ac58f859e09ea020953b1ad8f",
                "sha256:8b85354be8fd0c0e10adbf0675f6dc2310e56fda43fa8fe049123b6c475e52fb"
            ],
            "version": "==1.0.23"
        },
        "urllib3": {
            "hashes": [
                "sha256:b246607a25ac80bedac05c6f282e3cdaf3afb65420fd024ac94435cabe6e18d1",
                "sha256:dbe59173209418ae49d485b87d1681aefa36252ee85884c31346debd19463232"
            ],
            "version": "==1.25.3"
        },
        "webencodings": {
            "hashes": [
                "sha256:a0af1213f3c2226497a97e2b3aa01a7e4bee4f403f95be16fc9acd2947514a78",
                "sha256:b36a1c245f2d304965eb4e0a82848379241dc04b865afcc4aab16748587e1923"
            ],
            "version": "==0.5.1"
        }
    },
    "develop": {
        "certifi": {
            "hashes": [
                "sha256:046832c04d4e752f37383b628bc601a7ea7211496b4638f6514d0e5b9acc4939",
                "sha256:945e3ba63a0b9f577b1395204e13c3a231f9bc0223888be653286534e5873695"
            ],
            "version": "==2019.6.16"
        },
        "chardet": {
            "hashes": [
                "sha256:84ab92ed1c4d4f16916e05906b6b75a6c0fb5db821cc65e70cbd64a3e2a5eaae",
                "sha256:fc323ffcaeaed0e0a02bf4d117757b98aed530d9ed4531e3e15460124c106691"
            ],
            "version": "==3.0.4"
        },
        "coverage": {
            "hashes": [
                "sha256:08907593569fe59baca0bf152c43f3863201efb6113ecb38ce7e97ce339805a6",
                "sha256:0be0f1ed45fc0c185cfd4ecc19a1d6532d72f86a2bac9de7e24541febad72650",
                "sha256:141f08ed3c4b1847015e2cd62ec06d35e67a3ac185c26f7635f4406b90afa9c5",
                "sha256:19e4df788a0581238e9390c85a7a09af39c7b539b29f25c89209e6c3e371270d",
                "sha256:23cc09ed395b03424d1ae30dcc292615c1372bfba7141eb85e11e50efaa6b351",
                "sha256:245388cda02af78276b479f299bbf3783ef0a6a6273037d7c60dc73b8d8d7755",
                "sha256:331cb5115673a20fb131dadd22f5bcaf7677ef758741312bee4937d71a14b2ef",
                "sha256:386e2e4090f0bc5df274e720105c342263423e77ee8826002dcffe0c9533dbca",
                "sha256:3a794ce50daee01c74a494919d5ebdc23d58873747fa0e288318728533a3e1ca",
                "sha256:60851187677b24c6085248f0a0b9b98d49cba7ecc7ec60ba6b9d2e5574ac1ee9",
                "sha256:63a9a5fc43b58735f65ed63d2cf43508f462dc49857da70b8980ad78d41d52fc",
                "sha256:6b62544bb68106e3f00b21c8930e83e584fdca005d4fffd29bb39fb3ffa03cb5",
                "sha256:6ba744056423ef8d450cf627289166da65903885272055fb4b5e113137cfa14f",
                "sha256:7494b0b0274c5072bddbfd5b4a6c6f18fbbe1ab1d22a41e99cd2d00c8f96ecfe",
                "sha256:826f32b9547c8091679ff292a82aca9c7b9650f9fda3e2ca6bf2ac905b7ce888",
                "sha256:93715dffbcd0678057f947f496484e906bf9509f5c1c38fc9ba3922893cda5f5",
                "sha256:9a334d6c83dfeadae576b4d633a71620d40d1c379129d587faa42ee3e2a85cce",
                "sha256:af7ed8a8aa6957aac47b4268631fa1df984643f07ef00acd374e456364b373f5",
                "sha256:bf0a7aed7f5521c7ca67febd57db473af4762b9622254291fbcbb8cd0ba5e33e",
                "sha256:bf1ef9eb901113a9805287e090452c05547578eaab1b62e4ad456fcc049a9b7e",
                "sha256:c0afd27bc0e307a1ffc04ca5ec010a290e49e3afbe841c5cafc5c5a80ecd81c9",
                "sha256:dd579709a87092c6dbee09d1b7cfa81831040705ffa12a1b248935274aee0437",
                "sha256:df6712284b2e44a065097846488f66840445eb987eb81b3cc6e4149e7b6982e1",
                "sha256:e07d9f1a23e9e93ab5c62902833bf3e4b1f65502927379148b6622686223125c",
                "sha256:e2ede7c1d45e65e209d6093b762e98e8318ddeff95317d07a27a2140b80cfd24",
                "sha256:e4ef9c164eb55123c62411f5936b5c2e521b12356037b6e1c2617cef45523d47",
                "sha256:eca2b7343524e7ba246cab8ff00cab47a2d6d54ada3b02772e908a45675722e2",
                "sha256:eee64c616adeff7db37cc37da4180a3a5b6177f5c46b187894e633f088fb5b28",
                "sha256:ef824cad1f980d27f26166f86856efe11eff9912c4fed97d3804820d43fa550c",
                "sha256:efc89291bd5a08855829a3c522df16d856455297cf35ae827a37edac45f466a7",
                "sha256:fa964bae817babece5aa2e8c1af841bebb6d0b9add8e637548809d040443fee0",
                "sha256:ff37757e068ae606659c28c3bd0d923f9d29a85de79bf25b2b34b148473b5025"
            ],
            "index": "pypi",
            "version": "==4.5.4"
        },
        "coveralls": {
            "hashes": [
                "sha256:9bc5a1f92682eef59f688a8f280207190d9a6afb84cef8f567fa47631a784060",
                "sha256:fb51cddef4bc458de347274116df15d641a735d3f0a580a9472174e2e62f408c"
            ],
            "index": "pypi",
            "version": "==1.8.2"
        },
        "dj-inmemorystorage": {
            "hashes": [
                "sha256:2b587f9320ea26f9ed1c62fefaf05c817735eda989d6439072b73d1b59b1c591",
                "sha256:fa921269b83ffc762411e36d446fa07b602a4ad74632ae1819844d32e6fb12bd"
            ],
            "index": "pypi",
            "version": "==1.4.1"
        },
        "django": {
            "hashes": [
<<<<<<< HEAD
                "sha256:215c27453f775b6b1add83a185f76c2e2ab711d17786a6704bd62eabd93f89e3",
                "sha256:ffd89b89a2ee860ee521f054225044f52676825be4b61168d2842d44fcf457d3"
            ],
            "index": "pypi",
            "version": "==1.11.24"
=======
                "sha256:33e4bb3f3268ecc362a7bd982c7f19fff30597c749fedbc1fd3773ebb82ec38c",
                "sha256:f4351f1f921bb6c3de03e24cdba823365fb9a79a44f607ba2560e9e3b7f16ff3"
            ],
            "index": "pypi",
            "version": "==2.1.12"
>>>>>>> 4039a5e1
        },
        "django-debug-toolbar": {
            "hashes": [
                "sha256:17c53cd6bf4e7d69902aedf9a1d26c5d3b7369b54c5718744704f27b5a72f35d",
                "sha256:9a23ada2e43cd989195db3c18710b5d7451134a0d48127ab64c1d2ad81700342"
            ],
            "index": "pypi",
            "version": "==2.0"
        },
        "docopt": {
            "hashes": [
                "sha256:49b3a825280bd66b3aa83585ef59c4a8c82f2c8a522dbe754a8bc8d08c85c491"
            ],
            "version": "==0.6.2"
        },
        "idna": {
            "hashes": [
                "sha256:c357b3f628cf53ae2c4c05627ecc484553142ca23264e593d327bcde5e9c3407",
                "sha256:ea8b7f6188e6fa117537c3df7da9fc686d485087abf6ac197f9c46432f7e4a3c"
            ],
            "version": "==2.8"
        },
        "mock": {
            "hashes": [
                "sha256:83657d894c90d5681d62155c82bda9c1187827525880eda8ff5df4ec813437c3",
                "sha256:d157e52d4e5b938c550f39eb2fd15610db062441a9c2747d3dbfa9298211d0f8"
            ],
            "index": "pypi",
            "version": "==3.0.5"
        },
        "pytz": {
            "hashes": [
                "sha256:26c0b32e437e54a18161324a2fca3c4b9846b74a8dccddd843113109e1116b32",
                "sha256:c894d57500a4cd2d5c71114aaab77dbab5eabd9022308ce5ac9bb93a60a6f0c7"
            ],
            "version": "==2019.2"
        },
        "requests": {
            "hashes": [
                "sha256:11e007a8a2aa0323f5a921e9e6a2d7e4e67d9877e85773fba9ba6419025cbeb4",
                "sha256:9cf5292fcd0f598c671cfc1e0d7d1a7f13bb8085e9a590f48c010551dc6c4b31"
            ],
            "index": "pypi",
            "version": "==2.22.0"
        },
        "six": {
            "hashes": [
                "sha256:3350809f0555b11f552448330d0b52d5f24c91a322ea4a15ef22629740f3761c",
                "sha256:d16a0141ec1a18405cd4ce8b4613101da75da0e9a7aec5bdd4fa804d0e0eba73"
            ],
            "version": "==1.12.0"
        },
        "sqlparse": {
            "hashes": [
                "sha256:40afe6b8d4b1117e7dff5504d7a8ce07d9a1b15aeeade8a2d10f130a834f8177",
                "sha256:7c3dca29c022744e95b547e867cee89f4fce4373f3549ccd8797d8eb52cdb873"
            ],
            "version": "==0.3.0"
        },
        "urllib3": {
            "hashes": [
                "sha256:b246607a25ac80bedac05c6f282e3cdaf3afb65420fd024ac94435cabe6e18d1",
                "sha256:dbe59173209418ae49d485b87d1681aefa36252ee85884c31346debd19463232"
            ],
            "version": "==1.25.3"
        }
    }
}<|MERGE_RESOLUTION|>--- conflicted
+++ resolved
@@ -1,11 +1,7 @@
 {
     "_meta": {
         "hash": {
-<<<<<<< HEAD
-            "sha256": "d4db0fe67176374fb343a35b7c1ae045fa2c8f8480a2ec58dd5b6e5865881987"
-=======
-            "sha256": "895d7202a905c4aab38b6a5d0d2b3b306f9d394025e71b522e34ebfe0c178ad4"
->>>>>>> 4039a5e1
+            "sha256": "27fda8c12d177995e5ce15eec99b2fa473a836a3158831ef8bbb172a7adb90ba"
         },
         "pipfile-spec": 6,
         "requires": {
@@ -52,19 +48,11 @@
         },
         "django": {
             "hashes": [
-<<<<<<< HEAD
-                "sha256:215c27453f775b6b1add83a185f76c2e2ab711d17786a6704bd62eabd93f89e3",
-                "sha256:ffd89b89a2ee860ee521f054225044f52676825be4b61168d2842d44fcf457d3"
-            ],
-            "index": "pypi",
-            "version": "==1.11.24"
-=======
                 "sha256:33e4bb3f3268ecc362a7bd982c7f19fff30597c749fedbc1fd3773ebb82ec38c",
                 "sha256:f4351f1f921bb6c3de03e24cdba823365fb9a79a44f607ba2560e9e3b7f16ff3"
             ],
             "index": "pypi",
             "version": "==2.1.12"
->>>>>>> 4039a5e1
         },
         "django-appconf": {
             "hashes": [
@@ -89,11 +77,11 @@
         },
         "django-cms": {
             "hashes": [
-                "sha256:399b0ea5dbadc38e1d5cd3e9f0aba9dceb1d0b19c83069128239c7bfb44ad937",
-                "sha256:79d1abc42e6f82dd63783cd14d04a2bdd1f364df1db94a982455d7697b7ec3f0"
-            ],
-            "index": "pypi",
-            "version": "==3.7.0rc2"
+                "sha256:873a87cf5aa8b01050b31cda59998f88033f37ecaf1c3778feb1f916670f3aa0",
+                "sha256:9c8fa13d9948b73f1d046a00454922af8d8c52c8d17b88de5466d14fcd9e304a"
+            ],
+            "index": "pypi",
+            "version": "==3.6.0"
         },
         "django-crispy-forms": {
             "hashes": [
@@ -164,10 +152,10 @@
         },
         "django-postgres-extra": {
             "hashes": [
-                "sha256:eac7199dd9584fd13cad7ed7f5ab14d0f9995e4505e17358c830238bf4ef07ce"
-            ],
-            "index": "pypi",
-            "version": "==1.23a1"
+                "sha256:bb784822782c017300f2df68e24c1198fc0e4bd2b53c8e36251034d76730c447"
+            ],
+            "index": "pypi",
+            "version": "==1.22"
         },
         "django-registration": {
             "hashes": [
@@ -544,19 +532,11 @@
         },
         "django": {
             "hashes": [
-<<<<<<< HEAD
-                "sha256:215c27453f775b6b1add83a185f76c2e2ab711d17786a6704bd62eabd93f89e3",
-                "sha256:ffd89b89a2ee860ee521f054225044f52676825be4b61168d2842d44fcf457d3"
-            ],
-            "index": "pypi",
-            "version": "==1.11.24"
-=======
                 "sha256:33e4bb3f3268ecc362a7bd982c7f19fff30597c749fedbc1fd3773ebb82ec38c",
                 "sha256:f4351f1f921bb6c3de03e24cdba823365fb9a79a44f607ba2560e9e3b7f16ff3"
             ],
             "index": "pypi",
             "version": "==2.1.12"
->>>>>>> 4039a5e1
         },
         "django-debug-toolbar": {
             "hashes": [
