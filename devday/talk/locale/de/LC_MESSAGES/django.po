# SOME DESCRIPTIVE TITLE.
# Copyright (C) YEAR THE PACKAGE'S COPYRIGHT HOLDER
# This file is distributed under the same license as the PACKAGE package.
# FIRST AUTHOR <EMAIL@ADDRESS>, YEAR.
#
msgid ""
msgstr ""
"Project-Id-Version: devday talk app\n"
"Report-Msgid-Bugs-To: \n"
<<<<<<< HEAD
"POT-Creation-Date: 2019-03-06 15:14+0000\n"
"PO-Revision-Date: 2018-10-25 11:53+0200\n"
=======
"POT-Creation-Date: 2019-02-25 13:46+0000\n"
"PO-Revision-Date: 2019-02-25 14:49+0100\n"
>>>>>>> 2f7de036
"Last-Translator: Jan Dittberner <jan@dittberner.info>\n"
"Language-Team: Jan Dittberner <jan.dittberner@t-systems.com>\n"
"Language: de\n"
"MIME-Version: 1.0\n"
"Content-Type: text/plain; charset=UTF-8\n"
"Content-Transfer-Encoding: 8bit\n"
"Plural-Forms: nplurals=2; plural=(n != 1);\n"
"X-Generator: Poedit 2.2.1\n"
"X-Poedit-SourceCharset: UTF-8\n"

#: talk/admin.py:64
#, python-format
msgid "One Session has been published."
msgid_plural "%(count)d sessions have been published."
msgstr[0] "One Session has been published."
msgstr[1] "%(count)d Sessions wurden veröffentlicht."

#: talk/admin.py:75
msgid "Publish selected sessions"
msgstr "Ausgewählte Sessions veröffentlichen"

#: talk/admin.py:130 talk/models.py:33 talk/models.py:62 talk/models.py:144
#: talk/models.py:164
msgid "Event"
msgstr "Veranstaltung"

#: talk/forms.py:66
msgid "Submit"
msgstr "Session einreichen"

#: talk/forms.py:91
msgid "Update session"
msgstr "Session aktualisieren"

#: talk/forms.py:120 talk/forms.py:146
msgid "Add comment"
msgstr "Kommentar hinzufügen"

#: talk/models.py:18
msgid "XS"
msgstr "XS"

#: talk/models.py:19
msgid "S"
msgstr "S"

#: talk/models.py:20
msgid "M"
msgstr "M"

#: talk/models.py:21
msgid "L"
msgstr "L"

#: talk/models.py:22
msgid "XL"
msgstr "XL"

#: talk/models.py:23
msgid "XXL"
msgstr "XXL"

#: talk/models.py:24
msgid "XXXL"
msgstr "XXXL"

#: talk/models.py:36 talk/templates/talk/talk_grid_entry.html:3
msgid "Track"
msgstr "Track"

#: talk/models.py:37
msgid "Tracks"
msgstr "Tracks"

#: talk/models.py:48
msgid "Speaker (draft)"
msgstr "Sprecher (Entwurf)"

#: talk/models.py:51
msgid "Speaker (public)"
msgstr "Sprecher (öffentlich)"

#: talk/models.py:54 talk/templates/talk/talk_committee_overview.html:40
msgid "Session title"
msgstr "Sessionname"

#: talk/models.py:55
msgid "Slug"
msgstr "Slug"

#: talk/models.py:56 talk/templates/talk/talk_committee_details.html:50
msgid "Abstract"
msgstr "Kurzbeschreibung"

#: talk/models.py:57 talk/templates/talk/talk_committee_details.html:52
msgid "Remarks"
msgstr "Anmerkungen"

#: talk/models.py:60 talk/templates/talk/talk_committee_details.html:54
msgid "Talk Formats"
msgstr "Session-Formate"

#: talk/models.py:65
msgid "Session"
msgstr "Session"

#: talk/models.py:66
msgid "Sessions"
msgstr "Sessions"

#: talk/models.py:73 talk/tests/test_models.py:74
msgid "A draft speaker or a published speaker is required."
msgstr "Ein Sprecher (Entwurf) oder Sprecher (öffentlich) ist erforderlich."

#: talk/models.py:96
msgid "Youtube video id"
msgstr "Youtube-Video-ID"

#: talk/models.py:98
msgid "Slideshare id"
msgstr "Slideshare-ID"

#: talk/models.py:100
msgid "Source code"
msgstr "Quellcode"

#: talk/models.py:121
msgid "Comment"
msgstr "Kommentar"

#: talk/models.py:123
msgid "Visible for Speaker"
msgstr "Sichtbar für den Sprecher"

#: talk/models.py:125
msgid "Indicates whether the comment is visible to the speaker."
msgstr "Gibt an, ob der Kommentar für den Sprecher sichtbar ist."

#: talk/models.py:141 talk/templates/talk/speaker_details.html:11
msgid "Name"
msgstr "Name"

#: talk/models.py:143
msgid "Priority"
msgstr "Priorität"

#: talk/models.py:149
msgid "Room"
msgstr "Raum"

#: talk/models.py:150
msgid "Rooms"
msgstr "Räume"

#: talk/models.py:167
msgid "Time slot"
msgstr "Zeitslot"

#: talk/models.py:168
msgid "Time slots"
msgstr "Zeitslots"

#: talk/models.py:182
msgid "Spots"
msgstr "Plätze"

#: talk/models.py:183
msgid "Maximum number of attendees for this talk"
msgstr "Maximale Anzahl von Teilnehmern für diese Session"

#: talk/models.py:199
msgid "Duration"
msgstr "Länge"

<<<<<<< HEAD
#: talk/models.py:198 talk/models.py:199
=======
#: talk/models.py:204 talk/models.py:205
>>>>>>> 2f7de036
msgid "Talk Format"
msgstr "Session-Format"

#: talk/models.py:214
msgid "Attendee"
msgstr "Teilnehmer"

#: talk/models.py:218 talk/templates/talk/talk_committee_details.html:3
#: talk/templates/talk/talk_details.html:3
msgid "Talk"
msgstr "Session"

#: talk/models.py:222
msgid "Confirmed"
msgstr "Bestätigt"

#: talk/models.py:225
msgid "Session reservation"
msgstr "Platzreservierung"

#: talk/models.py:226
msgid "Session reservations"
msgstr "Platzreservierungen"

#: talk/templates/talk/prepare_submit_session.html:11
msgid "You already have an account"
msgstr "Du hast bereits ein Benutzerkonto"

#: talk/templates/talk/prepare_submit_session.html:13
msgid "Forgot password"
msgstr "Forgot password"

#: talk/templates/talk/prepare_submit_session.html:14
msgid "Reset it"
msgstr "Passwort zurücksetzen"

#: talk/templates/talk/prepare_submit_session.html:18
msgid "You have no account yet?"
msgstr "Du hast noch kein Benutzerkonto?"

#: talk/templates/talk/prepare_submit_session.html:21
msgid "Register as speaker"
msgstr "Als Sprecher registrieren"

#: talk/templates/talk/speaker_activation_email.txt:1
#, python-format
msgid ""
"Hello %(shortname)s,\n"
"\n"
"thank you for your interest to speak at Dev Day 2018.\n"
"\n"
"To finish your registration please click the following link to verify your "
"email address.\n"
msgstr ""
"Hallo %(shortname)s,\n"
"\n"
"danke, dass du auf dem Dev Day sprechen möchtest.\n"
"\n"
"Um deine Anmeldung abzuschließen klicke bitte auf den folgenden Link, um "
"deine\n"
"E-Mailadresse zu bestätigen.\n"

#: talk/templates/talk/speaker_activation_email.txt:8
#, python-format
msgid ""
"\n"
"The link is valid for one day.\n"
msgid_plural ""
"\n"
"The link is valid for %(days)s days.\n"
msgstr[0] ""
"\n"
"Der Link ist für einen Tag gültig.\n"
msgstr[1] ""
"\n"
"Der Link ist für %(days)s Tage gültig.\n"

#: talk/templates/talk/speaker_activation_email.txt:12
msgid ""
"\n"
"You will be able to use your account to add additional sessions and to "
"change\n"
"your short biography, photography and session information.\n"
"\n"
"\n"
"The Dev Day team\n"
"\n"
"--\n"
"https://www.devday.de/"
msgstr ""
"\n"
"Du kannst dein Benutzerprofil verwenden, um weitere Sessions einzureichen "
"und\n"
"um deine Kurzvita, dein Speakerbild und Sessioninformationen zu ändern.\n"
"\n"
"\n"
"Das Dev Day-Team\n"
"\n"
"-- \n"
"https://www.devday.de/"

#: talk/templates/talk/speaker_activation_email_subject.txt:1
msgid "Confirm your speaker registration"
msgstr "Bestätige deine Sprecheranmeldung"

#: talk/templates/talk/speaker_details.html:3
#: talk/templates/talk/speaker_profile.html:3
msgid "Speaker profile"
msgstr "Sprecherprofil"

#: talk/templates/talk/speaker_details.html:7
<<<<<<< HEAD
msgid ""
"Speaker profile for\n"
"                %(username)s"
msgstr "Sprecherprofil für %(username)s"
=======
#, python-format
msgid ""
"Speaker profile for\n"
"                %(username)s"
msgstr ""
"Sprecherprofil für\n"
"\t\t%(username)s"
>>>>>>> 2f7de036

#: talk/templates/talk/speaker_details.html:13
msgid "Email address"
msgstr "E-Mailadresse"

#: talk/templates/talk/speaker_details.html:16
msgid "Short biography"
msgstr "Kurzvita"

#: talk/templates/talk/speaker_details.html:19
#: talk/templates/talk/speaker_profile.html:19
msgid "Speaker image"
msgstr "Speakerbild"

#: talk/templates/talk/speaker_profile.html:8
#: talk/templates/talk/speaker_profile.html:10
#, python-format
msgid "Speaker profile for %(username)s"
msgstr "Sprecherprofil für %(username)s"

#: talk/templates/talk/speaker_profile.html:14
msgid "Firstname"
msgstr "Vorname"

#: talk/templates/talk/speaker_profile.html:16
msgid "Lastname"
msgstr "Nachname"

#: talk/templates/talk/speaker_profile.html:28
msgid "Your Sessions"
msgstr "Deine Sessions"

#: talk/templates/talk/speaker_profile.html:33
#: talk/templates/talk/talk_committee_details.html:48
msgid "Title"
msgstr "Titel"

#: talk/templates/talk/speaker_profile.html:46
msgid "No sessions submitted."
msgstr "Keine Sessions eingereicht."

#: talk/templates/talk/speaker_profile.html:51
msgid "Submit another session"
msgstr "Weitere Session einreichen"

#: talk/templates/talk/speaker_profile.html:51
msgid "Submit a session"
msgstr "Session einreichen"

#: talk/templates/talk/speaker_profile.html:53
msgid "Change password"
msgstr "Passwort ändern"

#: talk/templates/talk/speaker_registered.html:3
msgid "Successfully registered as a speaker"
msgstr "Erfolgreich als Sprecher registriert"

#: talk/templates/talk/submission_closed.html:3
#: talk/templates/talk/submission_closed.html:7
msgid "Talk submission closed"
msgstr "Sessioneinreichung geschlossen"

#: talk/templates/talk/submission_closed.html:8
msgid "You cannot submit new sessions currently."
msgstr "Zur Zeit können keine weiteren Sessions eingereicht werden."

#: talk/templates/talk/submitted.html:3 talk/templates/talk/submitted.html:7
msgid "Session submitted"
msgstr "Session eingereicht"

#: talk/templates/talk/submitted.html:10
#, python-format
msgid ""
"Visit your <a href=\"%(speaker_profile)s\">speaker profile</a> to see all "
"your sessions."
msgstr ""
"Besuche dein <a href=\"%(speaker_profile)s\">Sprecherprofil</a>, um deine "
"eingereichten Sessions anzusehen."

#: talk/templates/talk/talk_comment_email_body.txt:1
#, python-format
msgid ""
"A new comment has been added for your talk submitted for %(event)s under the "
"title\n"
"\n"
"%(talk_title)s\n"
"\n"
"\"%(comment)s\"\n"
"\n"
"by %(commenter)s at %(commented_at)s\n"
"\n"
"You may respond to this comment by visiting\n"
msgstr ""
"Für den Vortrag mit dem Titel\n"
"\n"
"\"%(talk_title)s\",\n"
"\n"
"den du für den %(event)s eingereicht hast, wurde folgender neuer Kommentar "
"hinzugefügt:\n"
"\n"
"\"%(comment)s\"\n"
"\n"
"von %(commenter)s am %(commented_at)s\n"
"\n"
"Du kannst auf diesen Kommentar antworten, indem du folgenden Link aufrufst:\n"

#: talk/templates/talk/talk_comment_email_body.txt:14
msgid ""
"\n"
"\n"
"The Dev Day team\n"
"\n"
"--\n"
"https://www.devday.de/"
msgstr ""
"\n"
"\n"
"Das Dev Day-Team\n"
"\n"
"--\n"
"https://www.devday.de/"

#: talk/templates/talk/talk_comment_email_subject.txt:1
#, python-format
msgid "[devday] New comment on your talk submission %(talk_title)s"
msgstr "[devday] Neuer Kommentar für deine Sessioneinreichung %(talk_title)s"

<<<<<<< HEAD
#: talk/templates/talk/talk_committee_details.html:3
#: talk/templates/talk/talk_details.html:3
msgid "Talk"
msgstr "Session"

=======
>>>>>>> 2f7de036
#: talk/templates/talk/talk_committee_details.html:59
msgid "Votes"
msgstr "Bewertungen"

#: talk/templates/talk/talk_committee_details.html:61
msgid "Average vote"
msgstr "Durchschnittliche Bewertung"

#: talk/templates/talk/talk_committee_details.html:62
#: talk/templates/talk/talk_committee_overview.html:54
msgid "average vote"
msgstr "durchschnittliche Bewertung"

#: talk/templates/talk/talk_committee_details.html:65
#: talk/templates/talk/talk_committee_overview.html:59
msgid "No votes yet"
msgstr "Noch keine Bewertungen"

#: talk/templates/talk/talk_committee_details.html:67
msgid "Your vote"
msgstr "Deine Bewertung"

#: talk/templates/talk/talk_committee_details.html:67
msgid "your vote"
msgstr "deine Bewertung"

#: talk/templates/talk/talk_committee_details.html:88
msgid "Delete"
msgstr "Löschen"

#: talk/templates/talk/talk_committee_details.html:117
#: talk/templates/talk/talk_committee_overview.html:43
#: talk/templates/talk/talk_speaker_details.html:37
msgid "Comments"
msgstr "Kommentare"

#: talk/templates/talk/talk_committee_details.html:123
msgid "visible"
msgstr "sichtbar"

#: talk/templates/talk/talk_committee_details.html:123
msgid "private"
msgstr "privat"

#: talk/templates/talk/talk_committee_details.html:127
#: talk/templates/talk/talk_speaker_details.html:48
msgid "delete"
msgstr "löschen"

#: talk/templates/talk/talk_committee_details.html:154
#: talk/templates/talk/talk_committee_overview.html:64
#: talk/templates/talk/talk_speaker_details.html:54
msgid "No comments yet"
msgstr "Noch keine Kommentare"

#: talk/templates/talk/talk_committee_details.html:159
msgid "Back to list of sessions"
msgstr "Zurück zur Session-Liste"

#: talk/templates/talk/talk_committee_overview.html:3
#: talk/templates/talk/talk_committee_overview.html:7
msgid "List of sessions"
msgstr "Session-Liste"

#: talk/templates/talk/talk_committee_overview.html:39
msgid "Speaker"
msgstr "Sprecher"

#: talk/templates/talk/talk_committee_overview.html:41
msgid "Vote average"
msgstr "Durchschnittliche Bewertung"

#: talk/templates/talk/talk_committee_overview.html:42
msgid "Vote sum"
msgstr "Gesamtbewertung"

#: talk/templates/talk/talk_committee_overview.html:57
#, python-format
msgid "(Sum %(vote_sum)s in %(vote_count)s vote)"
msgid_plural "(Sum %(vote_sum)s in %(vote_count)s votes)"
msgstr[0] "(Insgesamt %(vote_sum)s bei %(vote_count)s Stimme)"
msgstr[1] "(Insgesamt %(vote_sum)s bei %(vote_count)s Stimmen)"

#: talk/templates/talk/talk_committee_overview.html:91
msgid "There are no talks yet."
msgstr "Es wurden noch keine Sessions eingereicht."

#: talk/templates/talk/talk_details.html:19
msgid "Video"
msgstr "Video"

#: talk/templates/talk/talk_details.html:28
msgid "Slide deck"
msgstr "Folien"

#: talk/templates/talk/talk_details.html:38
#: talk/templates/talk/talk_videos.html:41
msgid "Example code"
msgstr "Beispielcode"

#: talk/templates/talk/talk_form.html:3
msgid "Submit session"
msgstr "Session einreichen"

#: talk/templates/talk/talk_form.html:8
#, python-format
msgid "Submit a session for %(event_title)s"
msgstr "Eine Session für %(event_title)s einreichen"

#: talk/templates/talk/talk_grid.html:3 talk/templates/talk/talk_grid.html:13
#: talk/templates/talk/talk_list.html:3
#: talk/templates/talk/talk_list_preview.html:3
msgid "Schedule"
msgstr "Sessionplan"

#: talk/templates/talk/talk_grid.html:9
msgid "Videos, Slides and Code"
msgstr "Videos, Folien und Beispielcode"

#: talk/templates/talk/talk_grid.html:11
#, python-format
msgid ""
"See <a href=\"%(video_url)s\">videos, slides and example code</a> from this "
"event."
msgstr ""
"Wir haben <a href=\"%(video_url)s\">Videos, Folien und Beispielcode</a> zu "
"dieser Veranstaltung veröffentlich."

#: talk/templates/talk/talk_grid.html:19
msgid "Time"
msgstr "Zeit"

#: talk/templates/talk/talk_grid.html:50
msgid "Nothing scheduled here"
msgstr "Hier ist noch nichts geplant"

#: talk/templates/talk/talk_grid.html:58
msgid "no schedule defined yet"
msgstr "Es wurde noch kein Sessionplan definiert"

#: talk/templates/talk/talk_grid.html:61
msgid "Unscheduled talks"
msgstr "Sessions ohne Zuordnung"

#: talk/templates/talk/talk_list.html:8
msgid "Archive: List of Talks at"
msgstr "Archiv: Liste der Vorträge vom "

#: talk/templates/talk/talk_list_preview.html:7
msgid "Schedule Preview"
msgstr "Sessionvorschau"

#: talk/templates/talk/talk_list_preview.html:9
msgid "Planned talks"
msgstr "Geplante Sessions"

#: talk/templates/talk/talk_speaker_details.html:3
#: talk/templates/talk/talk_speaker_details.html:27
msgid "Edit session"
msgstr "Session bearbeiten"

#: talk/templates/talk/talk_videos.html:3
#, python-format
msgid "%(event.title)s - Videos, Slides and Example Code"
msgstr "%(event.title)s - Videos, Folien und Beispielcode"

#: talk/templates/talk/talk_videos.html:7
#, python-format
msgid "Videos, Slides and Example Code for %(event.title)s"
msgstr "Videos, Folien und Beispielcode für %(event.title)s"

#: talk/templates/talk/talk_videos.html:51
msgid "No videos, slides or example code found."
msgstr "Keine Videos, Folien oder Beispielcode gefunden."

#: talk/templates/talk/talk_videos.html:53
#, python-format
msgid "Videos and Slides for %(event)s have not been published yet."
msgstr "Es wurden noch keine Videos und Folien für %(event)s veröffentlicht."

#: talk/tests/test_views.py:353 talk/tests/test_views.py:435
#: talk/tests/test_views.py:690
msgid "This field is required."
msgstr "Dieses Feld ist erforderlich."<|MERGE_RESOLUTION|>--- conflicted
+++ resolved
@@ -7,13 +7,8 @@
 msgstr ""
 "Project-Id-Version: devday talk app\n"
 "Report-Msgid-Bugs-To: \n"
-<<<<<<< HEAD
-"POT-Creation-Date: 2019-03-06 15:14+0000\n"
-"PO-Revision-Date: 2018-10-25 11:53+0200\n"
-=======
 "POT-Creation-Date: 2019-02-25 13:46+0000\n"
 "PO-Revision-Date: 2019-02-25 14:49+0100\n"
->>>>>>> 2f7de036
 "Last-Translator: Jan Dittberner <jan@dittberner.info>\n"
 "Language-Team: Jan Dittberner <jan.dittberner@t-systems.com>\n"
 "Language: de\n"
@@ -188,11 +183,7 @@
 msgid "Duration"
 msgstr "Länge"
 
-<<<<<<< HEAD
 #: talk/models.py:198 talk/models.py:199
-=======
-#: talk/models.py:204 talk/models.py:205
->>>>>>> 2f7de036
 msgid "Talk Format"
 msgstr "Session-Format"
 
@@ -304,20 +295,13 @@
 msgstr "Sprecherprofil"
 
 #: talk/templates/talk/speaker_details.html:7
-<<<<<<< HEAD
+#, python-format
 msgid ""
 "Speaker profile for\n"
 "                %(username)s"
-msgstr "Sprecherprofil für %(username)s"
-=======
-#, python-format
-msgid ""
-"Speaker profile for\n"
-"                %(username)s"
 msgstr ""
 "Sprecherprofil für\n"
 "\t\t%(username)s"
->>>>>>> 2f7de036
 
 #: talk/templates/talk/speaker_details.html:13
 msgid "Email address"
@@ -445,14 +429,6 @@
 msgid "[devday] New comment on your talk submission %(talk_title)s"
 msgstr "[devday] Neuer Kommentar für deine Sessioneinreichung %(talk_title)s"
 
-<<<<<<< HEAD
-#: talk/templates/talk/talk_committee_details.html:3
-#: talk/templates/talk/talk_details.html:3
-msgid "Talk"
-msgstr "Session"
-
-=======
->>>>>>> 2f7de036
 #: talk/templates/talk/talk_committee_details.html:59
 msgid "Votes"
 msgstr "Bewertungen"
