--- conflicted
+++ resolved
@@ -20,7 +20,6 @@
                 "sha256:96c65d75bbed07d3dcbda8dbede8c2252c984f90d0ca07434b88a6bbf345fad3"
             ],
             "version": "==1.5.0"
-<<<<<<< HEAD
         },
         "apscheduler": {
             "hashes": [
@@ -51,8 +50,6 @@
             ],
             "index": "pypi",
             "version": "==0.2.1"
-=======
->>>>>>> 531969e0
         },
         "beautifulsoup4": {
             "hashes": [
@@ -71,19 +68,11 @@
         },
         "charset-normalizer": {
             "hashes": [
-<<<<<<< HEAD
-                "sha256:735e240d9a8506778cd7a453d97e817e536bb1fc29f4f6961ce297b9c7a917b0",
-                "sha256:83fcdeb225499d6344c8f7f34684c2981270beacc32ede2e669e94f7fa544405"
-            ],
-            "markers": "python_version >= '3'",
-            "version": "==2.0.8"
-=======
                 "sha256:1eecaa09422db5be9e29d7fc65664e6c33bd06f9ced7838578ba40d58bdf3721",
                 "sha256:b0b883e8e874edfdece9c28f314e3dd5badf067342e42fb162203335ae61aa2c"
             ],
             "markers": "python_version >= '3'",
             "version": "==2.0.9"
->>>>>>> 531969e0
         },
         "colorama": {
             "hashes": [
@@ -575,7 +564,6 @@
             ],
             "version": "==2021.3"
         },
-<<<<<<< HEAD
         "pytz-deprecation-shim": {
             "hashes": [
                 "sha256:8314c9692a636c8eb3bda879b9f119e350e93223ae83e70e80c31675a0fdc1a6",
@@ -584,8 +572,6 @@
             "markers": "python_version >= '2.7' and python_version not in '3.0, 3.1, 3.2, 3.3, 3.4, 3.5'",
             "version": "==0.1.0.post0"
         },
-=======
->>>>>>> 531969e0
         "reportlab": {
             "hashes": [
                 "sha256:0c2f479df4eb447ea0757bf60b1ac0d7ddb9980335f4f94975ee6d95bda5b8f8",
@@ -684,7 +670,6 @@
             "hashes": [
                 "sha256:b2e44dd8883c360c35dd0d1b5aad0b610e5156c2cb3b33434634e539ead9d8bf",
                 "sha256:fe794ceaadfe3cf3e686b22155d0da5780dd0e273471a51846d0a02bc204fec8"
-<<<<<<< HEAD
             ],
             "markers": "python_version >= '3.6'",
             "version": "==1.1.1"
@@ -704,11 +689,6 @@
             ],
             "markers": "python_version >= '3.6'",
             "version": "==4.1"
-=======
-            ],
-            "markers": "python_version >= '3.6'",
-            "version": "==1.1.1"
->>>>>>> 531969e0
         },
         "unidecode": {
             "hashes": [
@@ -808,19 +788,11 @@
         },
         "charset-normalizer": {
             "hashes": [
-<<<<<<< HEAD
-                "sha256:735e240d9a8506778cd7a453d97e817e536bb1fc29f4f6961ce297b9c7a917b0",
-                "sha256:83fcdeb225499d6344c8f7f34684c2981270beacc32ede2e669e94f7fa544405"
-            ],
-            "markers": "python_version >= '3'",
-            "version": "==2.0.8"
-=======
                 "sha256:1eecaa09422db5be9e29d7fc65664e6c33bd06f9ced7838578ba40d58bdf3721",
                 "sha256:b0b883e8e874edfdece9c28f314e3dd5badf067342e42fb162203335ae61aa2c"
             ],
             "markers": "python_version >= '3'",
             "version": "==2.0.9"
->>>>>>> 531969e0
         },
         "coverage": {
             "hashes": [
@@ -921,13 +893,6 @@
             "index": "pypi",
             "version": "==4.0.3"
         },
-        "pytz": {
-            "hashes": [
-                "sha256:3672058bc3453457b622aab7a1c3bfd5ab0bdae451512f6cf25f64ed37f5b87c",
-                "sha256:acad2d8b20a1af07d4e4c9d2e9285c5ed9104354062f275f3fcd88dcef4f1326"
-            ],
-            "version": "==2021.3"
-        },
         "requests": {
             "hashes": [
                 "sha256:6c1246513ecd5ecd4528a0906f910e8f0f9c6b8ec72030dc9fd154dc1a6efd24",
