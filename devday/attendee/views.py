import csv

from io import StringIO

from django.conf import settings
from django.contrib.auth import get_user_model
from django.contrib.auth.mixins import LoginRequiredMixin, UserPassesTestMixin
from django.contrib.auth.views import login
from django.core.urlresolvers import reverse, reverse_lazy
from django.db.transaction import atomic
from django.http import HttpResponseRedirect, HttpResponse
from django.shortcuts import redirect
from django.utils import timezone
from django.views.generic import TemplateView, View, UpdateView, DeleteView
from django.views.generic.list import BaseListView
from django_registration import signals
<<<<<<< HEAD
from django_registration.backends.activation.views import RegistrationView
=======
from django_registration.views import RegistrationView
>>>>>>> d53f696e

from attendee.forms import (AttendeeRegistrationForm, EventRegistrationForm,
                            RegistrationAuthenticationForm, AttendeeProfileForm)
from attendee.models import DevDayUser
from event.models import Event
from talk.models import Attendee, Talk

User = get_user_model()


class AttendeeProfileView(LoginRequiredMixin, UpdateView):
    model = User
    template_name = 'attendee/profile.html'
    form_class = AttendeeProfileForm
    success_url = reverse_lazy('user_profile')

    def get_object(self, queryset=None):
        return self.request.user

    def get_context_data(self, **kwargs):
        context = super(AttendeeProfileView, self).get_context_data(**kwargs)
        context['events'] = self.request.user.get_events().order_by('id')
        context['event_id'] = settings.EVENT_ID
        return context


class AttendeeRegistrationView(RegistrationView):
    form_classes = {
        'anonymous': AttendeeRegistrationForm,
        'user': EventRegistrationForm,
    }

    def create_attendee(self, user):
        event = Event.objects.filter(id=settings.EVENT_ID).first()
        attendee = Attendee(user=user, event=event)
        attendee.save()

    def dispatch(self, *args, **kwargs):
        user = self.request.user
        if user.is_authenticated():
            if not user.get_attendee():
                self.auth_level = 'user'
                if self.request.method == 'POST':
                    self.create_attendee(self.request.user)
                    return redirect(reverse('register_success'))
            else:
                return redirect(reverse('register_success'))
        else:
            # noinspection PyAttributeOutsideInit
            self.auth_level = 'anonymous'
        return super(AttendeeRegistrationView, self).dispatch(*args, **kwargs)

    def get_form_class(self, request=None):
        return self.form_classes.get(self.auth_level, None)

    def get_email_context(self, activation_key):
        context = super(AttendeeRegistrationView, self).get_email_context(activation_key)
        context.update({'request': self.request})
        return context

    @atomic
    def register(self, form):
        user_form = form.get_user_form()

        user = user_form.save(commit=False)
        user.is_active = False
        if form.cleaned_data.get('accept_general_contact'):
            user.contact_permission_date = timezone.now()
        user.save()
        signals.user_registered.send(sender=self.__class__, user=user,
                                     request=self.request)

        self.create_attendee(user)

        self.send_activation_email(user)

        return user


class AttendeeCancelView(LoginRequiredMixin, View):
    def get(self, request, *args, **kwargs):
        # remove attendee for user, event tuple
        Attendee.objects.filter(user=self.request.user,
                                event_id=kwargs['event']).delete()
        return HttpResponseRedirect(reverse('user_profile'))


class RegisterSuccessView(TemplateView):
    template_name = 'attendee/register_success.html'


def login_or_register_attendee_view(request):
    """
    This view presents a choice of links for anonymous users.

    """
    template_name = 'attendee/login_or_register.html'

    if not request.user.is_anonymous() and "edit" not in request.GET:
        try:
            # noinspection PyStatementEffect
            # request.user.attendee and request.user.attendee.speaker
            return redirect(reverse('registration_register'))
        except Attendee.DoesNotExist:
            pass

    return login(request, template_name=template_name, authentication_form=RegistrationAuthenticationForm)


class StaffUserMixin(UserPassesTestMixin):
    def test_func(self):
        return self.request.user.is_staff


class InactiveAttendeeView(StaffUserMixin, BaseListView):
    model = User

    def get_queryset(self):
        return super(InactiveAttendeeView, self).get_queryset().filter(is_active=False).order_by('email')

    def render_to_response(self, context):
        output = StringIO()
        try:
            writer = csv.writer(output, delimiter=';')
            writer.writerow(('Firstname', 'Lastname', 'Email', 'Date joined'))
            writer.writerows([(u.first_name.encode('utf8'), u.last_name.encode('utf8'), u.email.encode('utf8'),
                               u.date_joined.strftime("%Y-%m-%d %H:%M:%S"))
                              for u in context.get('object_list', [])])
            response = HttpResponse(output.getvalue(), content_type="txt/csv; charset=utf-8")
            response['Content-Disposition'] = 'attachment; filename=inactive.csv'
            return response
        finally:
            output.close()


class ContactableAttendeeView(StaffUserMixin, BaseListView):
    model = User

    def get_queryset(self):
        return super(ContactableAttendeeView, self).get_queryset().raw(
            '''SELECT * FROM attendee_devdayuser WHERE contact_permission_date
             IS NOT NULL OR EXISTS (
               SELECT id FROM attendee_attendee
                WHERE event_id={:d}
                  AND attendee_attendee.user_id=attendee_devdayuser.id)
                ORDER BY email'''.format(settings.EVENT_ID)
        )

    def render_to_response(self, context):
        output = StringIO()
        try:
            writer = csv.writer(output, delimiter=';')
            writer.writerow(('Email',))
            writer.writerows([(u.email.encode('utf8'),) for u in context.get('object_list', [])])
            response = HttpResponse(output.getvalue(), content_type="txt/csv; charset=utf-8")
            response['Content-Disposition'] = 'attachment; filename=contactable.csv'
            return response
        finally:
            output.close()


class AttendeeListView(StaffUserMixin, BaseListView):
    model = Attendee

    def get_queryset(self):
        return super(AttendeeListView, self).get_queryset().filter(
            event_id=settings.EVENT_ID).order_by("user__last_name", "user__first_name")

    def render_to_response(self, context):
        output = StringIO()
        try:
            writer = csv.writer(output, delimiter=';')
            writer.writerow(('Lastname', 'Firstname', 'Email', 'Date joined', 'Twitter', 'Phone', 'Position',
                             'Organization', 'Contact permission date', 'Info source'))
            writer.writerows([(
                attendee.user.last_name.encode('utf8'),
                attendee.user.first_name.encode('utf8'),
                attendee.user.email.encode('utf8'),
                attendee.user.date_joined.strftime("%Y-%m-%d %H:%M:%S"),
                attendee.user.twitter_handle.encode('utf8'),
                attendee.user.phone.encode('utf8'),
                attendee.user.position.encode('utf8'),
                attendee.user.organization.encode('utf8'),
                attendee.user.contact_permission_date.strftime(
                    "%Y-%m-%d %H:%M:%S") if attendee.user.contact_permission_date else "",
                attendee.source.encode('utf8'),
            ) for attendee in context.get('object_list', [])])
            response = HttpResponse(output.getvalue(), content_type="txt/csv; charset=utf-8")
            response['Content-Disposition'] = 'attachment; filename=attendees.csv'
            return response
        finally:
            output.close()


class AttendeeDeleteView(LoginRequiredMixin, DeleteView):
    model = DevDayUser

    def get_object(self, queryset=None):
        return self.request.user

    def delete(self, request, *args, **kwargs):
        user = self.get_object()
        if Talk.objects.filter(speaker__user__user=user).count() > 0:
            return HttpResponse(status=409)
        return super(AttendeeDeleteView, self).delete(request, *args, **kwargs)

    def get_success_url(self):
        return reverse('pages-root')<|MERGE_RESOLUTION|>--- conflicted
+++ resolved
@@ -1,6 +1,5 @@
 import csv
-
-from io import StringIO
+from StringIO import StringIO
 
 from django.conf import settings
 from django.contrib.auth import get_user_model
@@ -14,11 +13,7 @@
 from django.views.generic import TemplateView, View, UpdateView, DeleteView
 from django.views.generic.list import BaseListView
 from django_registration import signals
-<<<<<<< HEAD
 from django_registration.backends.activation.views import RegistrationView
-=======
-from django_registration.views import RegistrationView
->>>>>>> d53f696e
 
 from attendee.forms import (AttendeeRegistrationForm, EventRegistrationForm,
                             RegistrationAuthenticationForm, AttendeeProfileForm)
@@ -159,12 +154,11 @@
 
     def get_queryset(self):
         return super(ContactableAttendeeView, self).get_queryset().raw(
-            '''SELECT * FROM attendee_devdayuser WHERE contact_permission_date
-             IS NOT NULL OR EXISTS (
-               SELECT id FROM attendee_attendee
-                WHERE event_id={:d}
-                  AND attendee_attendee.user_id=attendee_devdayuser.id)
-                ORDER BY email'''.format(settings.EVENT_ID)
+            '''
+SELECT * FROM attendee_devdayuser WHERE contact_permission_date IS NOT NULL OR EXISTS (
+  SELECT id FROM attendee_attendee WHERE event_id={:d} AND attendee_attendee.user_id=attendee_devdayuser.id
+) ORDER BY email
+'''.format(settings.EVENT_ID)
         )
 
     def render_to_response(self, context):
