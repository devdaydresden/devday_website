--- conflicted
+++ resolved
@@ -51,15 +51,11 @@
     registration_open = models.BooleanField(
         verbose_name=_('Registration Open'), default=False)
     submission_open = models.BooleanField(
-<<<<<<< HEAD
-        verbose_name=_('People can register as speakers'), default=False)
-    talkformat = models.ManyToManyField('talk.TalkFormat',
-                                        verbose_name=_('Talk Formats'))
-=======
         verbose_name=_('Submission Open'), default=False)
     sessions_published = models.BooleanField(
         verbose_name=_('Grid Published'), default=False)
->>>>>>> a6db7811
+    talkformat = models.ManyToManyField('talk.TalkFormat',
+                                        verbose_name=_('Talk Formats'))
 
     def registration_count(self):
         "Returns the count of registered attendees."
