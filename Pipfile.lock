{
    "_meta": {
        "hash": {
<<<<<<< HEAD
            "sha256": "651046aae89f82e36589a48be88b91937984206512024afc420ec16076e48089"
=======
            "sha256": "24de5273f206406929a7a2241e654adc353fe38dea9a8dca341f89444d51f135"
>>>>>>> 098a4f79
        },
        "pipfile-spec": 6,
        "requires": {},
        "sources": [
            {
                "name": "pypi",
                "url": "https://pypi.org/simple",
                "verify_ssl": true
            }
        ]
    },
    "default": {
        "ansimarkup": {
            "hashes": [
                "sha256:3146ca74af5f69e48a9c3d41b31085c0d6378f803edeb364856d37c11a684acf",
                "sha256:96c65d75bbed07d3dcbda8dbede8c2252c984f90d0ca07434b88a6bbf345fad3"
            ],
            "version": "==1.5.0"
        },
<<<<<<< HEAD
        "attrs": {
            "hashes": [
                "sha256:2d27e3784d7a565d36ab851fe94887c5eccd6a463168875832a1be79c82828b4",
                "sha256:626ba8234211db98e869df76230a137c4c40a12d72445c45d5f5b716f076e2fd"
            ],
            "markers": "python_version >= '2.7' and python_version not in '3.0, 3.1, 3.2, 3.3, 3.4'",
            "version": "==21.4.0"
=======
        "apscheduler": {
            "hashes": [
                "sha256:5cf344ebcfbdaa48ae178c029c055cec7bc7a4a47c21e315e4d1f08bd35f2355",
                "sha256:c22cb14b411a31435eb2c530dfbbec948ac63015b517087c7978adb61b574865"
            ],
            "index": "pypi",
            "version": "==3.8.1"
        },
        "backports.zoneinfo": {
            "hashes": [
                "sha256:17746bd546106fa389c51dbea67c8b7c8f0d14b5526a579ca6ccf5ed72c526cf",
                "sha256:1b13e654a55cd45672cb54ed12148cd33628f672548f373963b0bff67b217328",
                "sha256:1c5742112073a563c81f786e77514969acb58649bcdf6cdf0b4ed31a348d4546",
                "sha256:4a0f800587060bf8880f954dbef70de6c11bbe59c673c3d818921f042f9954a6",
                "sha256:5c144945a7752ca544b4b78c8c41544cdfaf9786f25fe5ffb10e838e19a27570",
                "sha256:7b0a64cda4145548fed9efc10322770f929b944ce5cee6c0dfe0c87bf4c0c8c9",
                "sha256:8439c030a11780786a2002261569bdf362264f605dfa4d65090b64b05c9f79a7",
                "sha256:8961c0f32cd0336fb8e8ead11a1f8cd99ec07145ec2931122faaac1c8f7fd987",
                "sha256:89a48c0d158a3cc3f654da4c2de1ceba85263fafb861b98b59040a5086259722",
                "sha256:a76b38c52400b762e48131494ba26be363491ac4f9a04c1b7e92483d169f6582",
                "sha256:da6013fd84a690242c310d77ddb8441a559e9cb3d3d59ebac9aca1a57b2e18bc",
                "sha256:e55b384612d93be96506932a786bbcde5a2db7a9e6a4bb4bffe8b733f5b9036b",
                "sha256:e81b76cace8eda1fca50e345242ba977f9be6ae3945af8d46326d776b4cf78d1",
                "sha256:e8236383a20872c0cdf5a62b554b27538db7fa1bbec52429d8d106effbaeca08",
                "sha256:f04e857b59d9d1ccc39ce2da1021d196e47234873820cbeaad210724b1ee28ac",
                "sha256:fadbfe37f74051d024037f223b8e001611eac868b5c5b06144ef4d8b799862f2"
            ],
            "index": "pypi",
            "version": "==0.2.1"
>>>>>>> 098a4f79
        },
        "beautifulsoup4": {
            "hashes": [
                "sha256:9a315ce70049920ea4572a4055bc4bd700c940521d36fc858205ad4fcde149bf",
                "sha256:c23ad23c521d818955a4151a67d81580319d4bf548d3d49f4223ae041ff98891"
            ],
            "index": "pypi",
            "version": "==4.10.0"
        },
        "certifi": {
            "hashes": [
                "sha256:78884e7c1d4b00ce3cea67b44566851c4343c120abd683433ce934a68ea58872",
                "sha256:d62a0163eb4c2344ac042ab2bdf75399a71a2d8c7d47eac2e2ee91b9d6339569"
            ],
            "version": "==2021.10.8"
        },
        "charset-normalizer": {
            "hashes": [
<<<<<<< HEAD
                "sha256:876d180e9d7432c5d1dfd4c5d26b72f099d503e8fcc0feb7532c9289be60fcbd",
                "sha256:cb957888737fc0bbcd78e3df769addb41fd1ff8cf950dc9e7ad7793f1bf44455"
            ],
            "markers": "python_version >= '3'",
            "version": "==2.0.10"
=======
                "sha256:1eecaa09422db5be9e29d7fc65664e6c33bd06f9ced7838578ba40d58bdf3721",
                "sha256:b0b883e8e874edfdece9c28f314e3dd5badf067342e42fb162203335ae61aa2c"
            ],
            "markers": "python_version >= '3'",
            "version": "==2.0.9"
>>>>>>> 098a4f79
        },
        "colorama": {
            "hashes": [
                "sha256:5941b2b48a20143d2267e95b1c2a7603ce057ee39fd88e7329b0c292aa16869b",
                "sha256:9f47eda37229f68eee03b24b9748937c7dc3868f906e8ba69fbcbdd3bc5dc3e2"
            ],
            "markers": "python_version >= '2.7' and python_version not in '3.0, 3.1, 3.2, 3.3, 3.4'",
            "version": "==0.4.4"
        },
        "confusable-homoglyphs": {
            "hashes": [
                "sha256:3b4a0d9fa510669498820c91a0bfc0c327568cecec90648cf3819d4a6fc6a751",
                "sha256:e3ce611028d882b74a5faa69e3cbb5bd4dcd9f69936da6e73d33eda42c917944"
            ],
            "version": "==3.2.0"
        },
        "cssselect2": {
            "hashes": [
                "sha256:2f4a9f20965367bae459e3bb42561f7927e0cfe5b7ea1692757cf67ef5d7dace",
                "sha256:93fbb9af860e95dd40bf18c3b2b6ed99189a07c0f29ba76f9c5be71344664ec8"
            ],
            "markers": "python_version >= '3.6'",
            "version": "==0.4.1"
        },
        "django": {
            "hashes": [
<<<<<<< HEAD
                "sha256:85e62019366692f1d5afed946ca32fef34c8693edf342ac9d067d75d64faf0ac",
                "sha256:dfa537267d52c6243a62b32855a744ca83c37c70600aacffbfd98bc5d6d8518f"
            ],
            "index": "pypi",
            "version": "==2.2.26"
=======
                "sha256:08bad7ef7e90286b438dbe1412c3e633fbc7b96db04735f0c7baadeed52f3fad",
                "sha256:b1e65eaf371347d4b13eb7e061b09786c973061de95390c327c85c1e2aa2349c"
            ],
            "index": "pypi",
            "version": "==2.2.25"
>>>>>>> 098a4f79
        },
        "django-appconf": {
            "hashes": [
                "sha256:ae9f864ee1958c815a965ed63b3fba4874eec13de10236ba063a788f9a17389d",
                "sha256:be3db0be6c81fa84742000b89a81c016d70ae66a7ccb620cdef592b1f1a6aaa4"
            ],
            "markers": "python_version >= '3.6'",
            "version": "==1.0.5"
        },
        "django-ckeditor": {
            "hashes": [
                "sha256:9f66420907e41f5b4e698fa5671a00a86995776735f2c4696174aed4640fcbd8",
                "sha256:df64dc9e62790ef824f609605d31be847bdbce1cc7aa94e49bd5ca60d7aa79bb"
            ],
            "index": "pypi",
            "version": "==6.2.0"
        },
        "django-classy-tags": {
            "hashes": [
                "sha256:25eb4f95afee396148683bfb4811b83b3f5729218d73ad0a3399271a6f9fcc49",
                "sha256:d59d98bdf96a764dcf7a2929a86439d023b283a9152492811c7e44fc47555bc9"
            ],
            "version": "==2.0.0"
        },
        "django-cms": {
            "hashes": [
                "sha256:1d33325b630828e0246a0354c504f7137c5bb194a2c34ea7cfaeafe2bec71cc3",
                "sha256:54c51bd1c4422f66712e931adfcfa6e62347e7e22e6e209aaa84290cc43a2bd7"
            ],
            "index": "pypi",
            "version": "==3.8.0"
        },
        "django-crispy-forms": {
            "hashes": [
                "sha256:4dc9e5263c91c5f51766806a050ca2ec5c349d34c5cd91fcca3a1a0363b5e29e",
                "sha256:9c49d29dd9e98dc2e6e3a8b02670d72deb6edf7bc616986ca412d72c306b36a0"
            ],
            "index": "pypi",
            "version": "==1.13.0"
        },
        "django-debug-toolbar": {
            "hashes": [
                "sha256:644bbd5c428d3283aa9115722471769cac1bec189edf3a0c855fd8ff870375a9",
                "sha256:6b633b6cfee24f232d73569870f19aa86c819d750e7f3e833f2344a9eb4b4409"
            ],
            "index": "pypi",
            "version": "==3.2.4"
        },
        "django-file-form": {
            "hashes": [
<<<<<<< HEAD
                "sha256:4ba810cfcbc0bac9e31dffb08dbf36d42e920940947f3d8cdd90acdaa06cadd3",
                "sha256:5825ace33a10e8e12d688b67d929a187df0599a76b36b99158c6ef5cd1daca30",
                "sha256:eb47f5c19403484d56d5b63d0f0dddd6bd84645f45dd7c46765d40c3da319bd7"
            ],
            "index": "pypi",
            "version": "==3.3.0"
=======
                "sha256:3afe147b234f59c1b1b89a54f7cf065c41302f13cdc3f316e7e339809329e831",
                "sha256:5d799b58d2f54cb78f7bb0f3694bf3708689a51df98fa4c602683e5714f5cee7",
                "sha256:6043c13ce58367a0fefd9e412333eeea0f3ae381eab64ffc927a7cb8e6ad1a3a"
            ],
            "index": "pypi",
            "version": "==3.2.3"
>>>>>>> 098a4f79
        },
        "django-filer": {
            "hashes": [
                "sha256:50f9da3b40e106de084dc6e18c19a7a54397fbee60b7ddd2568b1281ed2a24b4",
                "sha256:d48e7b4b86f23d4877e2d94dfcd4f233dc14406026f28c4cfcfc93e622cf406a"
            ],
            "markers": "python_version >= '3.6'",
            "version": "==2.1.2"
        },
        "django-formtools": {
            "hashes": [
                "sha256:4699937e19ee041d803943714fe0c1c7ad4cab802600eb64bbf4cdd0a1bfe7d9",
                "sha256:9663b6eca64777b68d6d4142efad8597fe9a685924673b25aa8a1dcff4db00c3"
            ],
            "index": "pypi",
            "version": "==2.3"
        },
        "django-js-asset": {
            "hashes": [
                "sha256:8ec12017f26eec524cab436c64ae73033368a372970af4cf42d9354fcb166bdd",
                "sha256:c163ae80d2e0b22d8fb598047cd0dcef31f81830e127cfecae278ad574167260"
            ],
            "version": "==1.2.2"
        },
        "django-model-utils": {
            "hashes": [
                "sha256:a768a25c80514e0ad4e4a6f9c02c44498985f36c5dfdea47b5b1e8cf994beba6",
                "sha256:e7a95e102f9c9653427eadab980d5d59e1dea972913b9c9e01ac37f86bba0ddf"
            ],
            "index": "pypi",
            "version": "==4.2.0"
        },
        "django-mptt": {
            "hashes": [
                "sha256:75745b621ae31d97957ed924155a750dfa8cacd9543799ada2d713fd6bc3f5c7",
                "sha256:80c9fb34df7796a4e5af0cb6b8ade3697555b1aa438bd07a01f32b3ab5202b63"
            ],
            "markers": "python_version >= '3.6'",
            "version": "==0.13.4"
        },
        "django-ordered-model": {
            "hashes": [
                "sha256:3a8a0259bfd73a0c0b124932bb1fe59a6d2f4cbea096b20634d2a2d1f5d585cc",
                "sha256:5aa58277b81b4ca93fb18caf15069af604bac5c5146d2c29aae56da07a86ef1b"
            ],
            "index": "pypi",
            "version": "==3.4.3"
        },
        "django-polymorphic": {
            "hashes": [
                "sha256:73b75eb44ea302bd32820f8661e469509d245ce7f7ff09cd2ad149e5c42034ff",
                "sha256:9d886f19f031d26bb1391c055ed9be06fb226a04a4cec1842b372c58873b3caa"
            ],
            "version": "==3.0.0"
        },
        "django-postgres-extra": {
            "hashes": [
                "sha256:447b24b91146f9ad19f960922c19e5885663cf282100529baeae5152775aa4c0",
                "sha256:c5e65ec3750b01352112526de1572f3dc0ed4d2022ba324c0521907925d29ac6"
            ],
            "index": "pypi",
            "version": "==2.0.3"
        },
        "django-registration": {
            "hashes": [
                "sha256:2ea8c7d89a8760ccde41dfd335aa28ba89073d09aab5a0f5f3d7c8c148fcc518",
                "sha256:e79fdbfa22bfaf4182efccb6604391391a7de19438d2669c5b9520a7708efbd2"
            ],
            "index": "pypi",
            "version": "==3.2"
        },
        "django-sekizai": {
            "hashes": [
                "sha256:5c5e16845d37ce822fc655ce79ec02715191b3d03330b550997bcb842cf24fdf",
                "sha256:e829f09b0d6bf01ee5cde05de1fb3faf2fbc5df66dc4dc280fbaac224ca4336f"
            ],
            "version": "==2.0.0"
        },
        "django-select2": {
            "hashes": [
                "sha256:40d42643b459f79c31598fa5645f5f7e8edda8350a78761ab6c06105ca588872",
                "sha256:4494cf5fa13333ddbd34e4dbeca4b44a22ed6367342cccd24f6f122f6ef4a20b"
            ],
            "index": "pypi",
            "version": "==7.9.0"
        },
        "django-treebeard": {
            "hashes": [
                "sha256:214ae3ab331a7de11fb055a2015c201e34f3fa14255b667e1e07752231a7a398",
                "sha256:f50e4eea146f7af6702decf7ef198ac1eee1fb9bb4af2c5dba276c3c48f76623"
            ],
            "index": "pypi",
            "version": "==4.4"
        },
        "djangocms-admin-style": {
            "hashes": [
                "sha256:4381b259b62340127654a51a1eb83af2c9a42b608a36393c731c04712cd37068",
                "sha256:6661a6c36ce56d18ec8fad05a3e56589417fc0bd0c647eb6d336e7f836999723"
            ],
            "index": "pypi",
            "version": "==2.0.2"
        },
        "djangocms-attributes-field": {
            "hashes": [
                "sha256:525f1a94de38c446e2746ff307dbc0ec7b157ca1e10c1350bc43b3eace9065d6",
                "sha256:ebd7d3ef9e7a2a3413f02512cd13638e3eab0b15ab9eea44b3f002405ac77c7c"
            ],
            "index": "pypi",
            "version": "==2.0.0"
        },
        "djangocms-column": {
            "hashes": [
                "sha256:1112c787a93474a31dae1cc164b46d282431b8e671514b181d1f216b2d3c1b81",
                "sha256:3a763159bc454311aa7e472aca32a2ab2e5070176a3204e17d844e3d548f6c7c"
            ],
            "index": "pypi",
            "version": "==1.11.0"
        },
        "djangocms-file": {
            "hashes": [
                "sha256:61f8df1ee136c0202fa65b9fe87024f3ceece66262ddd0cccfffbe979170ffdd",
                "sha256:6918717355488c764941d56813362e7ab497f3a4cd73e71e2d4c0f09bff79687"
            ],
            "index": "pypi",
            "version": "==3.0.0"
        },
        "djangocms-link": {
            "hashes": [
                "sha256:2a53b5d397f85abecc3e423c608e6a2205d14268c8c7af1a158e8114e20a6a67",
                "sha256:b3121a7fc48ce46dbcdaa5be9e138154cd01661f27532208626b5a5d482ffb36"
            ],
            "index": "pypi",
            "version": "==3.0.0"
        },
        "djangocms-picture": {
            "hashes": [
                "sha256:487b72f3c251745c062c052ef87a3e7f9ba458cf67534f13e92c684524e941ef",
                "sha256:d6efc414f044ee373126dac81c14e5a95983b2fa76a85e91a7e1328d62f0e57c"
            ],
            "index": "pypi",
            "version": "==3.0.0"
        },
        "djangocms-style": {
            "hashes": [
                "sha256:441c50031c62e39729001b8025d443c1cebb3fb109a50ffe5e030802d07964d5",
                "sha256:e336b6a2951950ad41d605482eeed1ae637d1c7b67387f2fc7c9bbf141acafb4"
            ],
            "index": "pypi",
            "version": "==3.0.0"
        },
        "djangocms-text-ckeditor": {
            "hashes": [
                "sha256:3af9ffecd1ecce3b632bc9121385aaa6183c1afcd9e668439c3990d3bd1e1771",
                "sha256:fdae918b267baec66811bdd9cd49d961016449d2e6d148823586b99dc595e072"
            ],
            "index": "pypi",
            "version": "==4.0.0"
        },
        "djangocms-video": {
            "hashes": [
                "sha256:00bf964675be377ddefb488efbff498cc1d904aa00fbf5e4f4679c6904453ca1",
                "sha256:053df39db1d7405f60a15cce6d0f8591893dfa2e434d582fcd09157f8533db79"
            ],
            "index": "pypi",
            "version": "==3.0.0"
        },
        "djangorestframework": {
            "hashes": [
                "sha256:0c33407ce23acc68eca2a6e46424b008c9c02eceb8cf18581921d0092bc1f2ee",
                "sha256:24c4bf58ed7e85d1fe4ba250ab2da926d263cd57d64b03e8dcef0ac683f8b1aa"
            ],
            "index": "pypi",
            "version": "==3.13.1"
        },
        "drf-spectacular": {
            "hashes": [
                "sha256:4fd4b6b2913f4d82471b592e710f5ce1c57c4cd388eabe0c70e35516ab544aae",
                "sha256:e61d0273c370a9f14944a5072c312eee5407becdfce80ecbe81ef687ccc9365e"
            ],
            "index": "pypi",
            "version": "==0.21.1"
        },
        "easy-thumbnails": {
            "hashes": [
                "sha256:f2a9b82b9ddd1b4342ef92009589d76e1dc61082970302b9bbb7510f054b4d77",
                "sha256:fd2249d936671847fc54a2d6c8c87bcca8f803001967dd03bab6b8bcb7590825"
            ],
            "markers": "python_version >= '3.6'",
            "version": "==2.8"
        },
        "enforce": {
            "hashes": [
                "sha256:cdb7720e25d0bd7ad2aaf2311197d5a28d4d2afe73ecc2f74b5d28faee3f68f2"
            ],
            "version": "==0.3.4"
        },
        "html2text": {
            "hashes": [
                "sha256:c7c629882da0cf377d66f073329ccf34a12ed2adf0169b9285ae4e63ef54c82b",
                "sha256:e296318e16b059ddb97f7a8a1d6a5c1d7af4544049a01e261731d2d5cc277bbb"
            ],
            "index": "pypi",
            "version": "==2020.1.16"
        },
        "html5lib": {
            "hashes": [
                "sha256:0d78f8fde1c230e99fe37986a60526d7049ed4bf8a9fadbad5f00e22e58e041d",
                "sha256:b2e5b40261e20f354d198eae92afc10d750afb487ed5e50f9c4eaf07c184146f"
            ],
            "markers": "python_version >= '2.7' and python_version not in '3.0, 3.1, 3.2, 3.3, 3.4'",
            "version": "==1.1"
        },
        "idna": {
            "hashes": [
                "sha256:84d9dd047ffa80596e0f246e2eab0b391788b0503584e8945f2368256d2735ff",
                "sha256:9d643ff0a55b762d5cdb124b8eaa99c66322e2157b69160bc32796e824360e6d"
            ],
            "markers": "python_version >= '3'",
            "version": "==3.3"
<<<<<<< HEAD
        },
        "inflection": {
            "hashes": [
                "sha256:1a29730d366e996aaacffb2f1f1cb9593dc38e2ddd30c91250c6dde09ea9b417",
                "sha256:f38b2b640938a4f35ade69ac3d053042959b62a0f1076a5bbaa1b9526605a8a2"
            ],
            "markers": "python_version >= '3.5'",
            "version": "==0.5.1"
        },
        "jsonschema": {
            "hashes": [
                "sha256:eb7a69801beb7325653aa8fd373abbf9ff8f85b536ab2812e5e8287b522fb6a2",
                "sha256:f210d4ce095ed1e8af635d15c8ee79b586f656ab54399ba87b8ab87e5bff0ade"
            ],
            "markers": "python_version >= '3.7'",
            "version": "==4.3.3"
=======
>>>>>>> 098a4f79
        },
        "lorem": {
            "hashes": [
                "sha256:785f4109a241fc2891e59705e85d065f6e6d3ed6ad91750a8cb54d4f3e59d934",
                "sha256:c9c2914b5a772022417c398bd74b7bbd712e73ff029ba82720855e458f13ae42"
            ],
            "index": "pypi",
            "version": "==0.1.1"
        },
        "luhn": {
            "hashes": [
                "sha256:917174cecce8bcbbe56ac0d904dbedd06594b21b6f31d5a3ec161d455b0e59f7"
            ],
            "index": "pypi",
            "version": "==0.2.0"
        },
        "lxml": {
            "hashes": [
<<<<<<< HEAD
                "sha256:0607ff0988ad7e173e5ddf7bf55ee65534bd18a5461183c33e8e41a59e89edf4",
                "sha256:09b738360af8cb2da275998a8bf79517a71225b0de41ab47339c2beebfff025f",
                "sha256:0a5f0e4747f31cff87d1eb32a6000bde1e603107f632ef4666be0dc065889c7a",
                "sha256:0b5e96e25e70917b28a5391c2ed3ffc6156513d3db0e1476c5253fcd50f7a944",
                "sha256:1104a8d47967a414a436007c52f533e933e5d52574cab407b1e49a4e9b5ddbd1",
                "sha256:13dbb5c7e8f3b6a2cf6e10b0948cacb2f4c9eb05029fe31c60592d08ac63180d",
                "sha256:2a906c3890da6a63224d551c2967413b8790a6357a80bf6b257c9a7978c2c42d",
                "sha256:317bd63870b4d875af3c1be1b19202de34c32623609ec803b81c99193a788c1e",
                "sha256:34c22eb8c819d59cec4444d9eebe2e38b95d3dcdafe08965853f8799fd71161d",
                "sha256:36b16fecb10246e599f178dd74f313cbdc9f41c56e77d52100d1361eed24f51a",
                "sha256:38d9759733aa04fb1697d717bfabbedb21398046bd07734be7cccc3d19ea8675",
                "sha256:3e26ad9bc48d610bf6cc76c506b9e5ad9360ed7a945d9be3b5b2c8535a0145e3",
                "sha256:41358bfd24425c1673f184d7c26c6ae91943fe51dfecc3603b5e08187b4bcc55",
                "sha256:447d5009d6b5447b2f237395d0018901dcc673f7d9f82ba26c1b9f9c3b444b60",
                "sha256:44f552e0da3c8ee3c28e2eb82b0b784200631687fc6a71277ea8ab0828780e7d",
                "sha256:490712b91c65988012e866c411a40cc65b595929ececf75eeb4c79fcc3bc80a6",
                "sha256:4c093c571bc3da9ebcd484e001ba18b8452903cd428c0bc926d9b0141bcb710e",
                "sha256:50d3dba341f1e583265c1a808e897b4159208d814ab07530202b6036a4d86da5",
                "sha256:534e946bce61fd162af02bad7bfd2daec1521b71d27238869c23a672146c34a5",
                "sha256:585ea241ee4961dc18a95e2f5581dbc26285fcf330e007459688096f76be8c42",
                "sha256:59e7da839a1238807226f7143c68a479dee09244d1b3cf8c134f2fce777d12d0",
                "sha256:5b0f782f0e03555c55e37d93d7a57454efe7495dab33ba0ccd2dbe25fc50f05d",
                "sha256:5bee1b0cbfdb87686a7fb0e46f1d8bd34d52d6932c0723a86de1cc532b1aa489",
                "sha256:610807cea990fd545b1559466971649e69302c8a9472cefe1d6d48a1dee97440",
                "sha256:6308062534323f0d3edb4e702a0e26a76ca9e0e23ff99be5d82750772df32a9e",
                "sha256:67fa5f028e8a01e1d7944a9fb616d1d0510d5d38b0c41708310bd1bc45ae89f6",
                "sha256:6a2ab9d089324d77bb81745b01f4aeffe4094306d939e92ba5e71e9a6b99b71e",
                "sha256:6c198bfc169419c09b85ab10cb0f572744e686f40d1e7f4ed09061284fc1303f",
                "sha256:6e56521538f19c4a6690f439fefed551f0b296bd785adc67c1777c348beb943d",
                "sha256:6ec829058785d028f467be70cd195cd0aaf1a763e4d09822584ede8c9eaa4b03",
                "sha256:718d7208b9c2d86aaf0294d9381a6acb0158b5ff0f3515902751404e318e02c9",
                "sha256:735e3b4ce9c0616e85f302f109bdc6e425ba1670a73f962c9f6b98a6d51b77c9",
                "sha256:772057fba283c095db8c8ecde4634717a35c47061d24f889468dc67190327bcd",
                "sha256:7b5e2acefd33c259c4a2e157119c4373c8773cf6793e225006a1649672ab47a6",
                "sha256:82d16a64236970cb93c8d63ad18c5b9f138a704331e4b916b2737ddfad14e0c4",
                "sha256:87c1b0496e8c87ec9db5383e30042357b4839b46c2d556abd49ec770ce2ad868",
                "sha256:8e54945dd2eeb50925500957c7c579df3cd07c29db7810b83cf30495d79af267",
                "sha256:9393a05b126a7e187f3e38758255e0edf948a65b22c377414002d488221fdaa2",
                "sha256:9fbc0dee7ff5f15c4428775e6fa3ed20003140560ffa22b88326669d53b3c0f4",
                "sha256:a1613838aa6b89af4ba10a0f3a972836128801ed008078f8c1244e65958f1b24",
                "sha256:a1bbc4efa99ed1310b5009ce7f3a1784698082ed2c1ef3895332f5df9b3b92c2",
                "sha256:a555e06566c6dc167fbcd0ad507ff05fd9328502aefc963cb0a0547cfe7f00db",
                "sha256:a58d78653ae422df6837dd4ca0036610b8cb4962b5cfdbd337b7b24de9e5f98a",
                "sha256:a5edc58d631170de90e50adc2cc0248083541affef82f8cd93bea458e4d96db8",
                "sha256:a5f623aeaa24f71fce3177d7fee875371345eb9102b355b882243e33e04b7175",
                "sha256:adaab25be351fff0d8a691c4f09153647804d09a87a4e4ea2c3f9fe9e8651851",
                "sha256:ade74f5e3a0fd17df5782896ddca7ddb998845a5f7cd4b0be771e1ffc3b9aa5b",
                "sha256:b1d381f58fcc3e63fcc0ea4f0a38335163883267f77e4c6e22d7a30877218a0e",
                "sha256:bf6005708fc2e2c89a083f258b97709559a95f9a7a03e59f805dd23c93bc3986",
                "sha256:d546431636edb1d6a608b348dd58cc9841b81f4116745857b6cb9f8dadb2725f",
                "sha256:d5618d49de6ba63fe4510bdada62d06a8acfca0b4b5c904956c777d28382b419",
                "sha256:dfd0d464f3d86a1460683cd742306d1138b4e99b79094f4e07e1ca85ee267fe7",
                "sha256:e18281a7d80d76b66a9f9e68a98cf7e1d153182772400d9a9ce855264d7d0ce7",
                "sha256:e410cf3a2272d0a85526d700782a2fa92c1e304fdcc519ba74ac80b8297adf36",
                "sha256:e662c6266e3a275bdcb6bb049edc7cd77d0b0f7e119a53101d367c841afc66dc",
                "sha256:ec9027d0beb785a35aa9951d14e06d48cfbf876d8ff67519403a2522b181943b",
                "sha256:eed394099a7792834f0cb4a8f615319152b9d801444c1c9e1b1a2c36d2239f9e",
                "sha256:f76dbe44e31abf516114f6347a46fa4e7c2e8bceaa4b6f7ee3a0a03c8eba3c17",
                "sha256:fc15874816b9320581133ddc2096b644582ab870cf6a6ed63684433e7af4b0d3",
                "sha256:fc9fb11b65e7bc49f7f75aaba1b700f7181d95d4e151cf2f24d51bfd14410b77"
            ],
            "index": "pypi",
            "version": "==4.7.1"
        },
        "pillow": {
            "hashes": [
                "sha256:03b27b197deb4ee400ed57d8d4e572d2d8d80f825b6634daf6e2c18c3c6ccfa6",
                "sha256:0b281fcadbb688607ea6ece7649c5d59d4bbd574e90db6cd030e9e85bde9fecc",
                "sha256:0ebd8b9137630a7bbbff8c4b31e774ff05bbb90f7911d93ea2c9371e41039b52",
                "sha256:113723312215b25c22df1fdf0e2da7a3b9c357a7d24a93ebbe80bfda4f37a8d4",
                "sha256:2d16b6196fb7a54aff6b5e3ecd00f7c0bab1b56eee39214b2b223a9d938c50af",
                "sha256:2fd8053e1f8ff1844419842fd474fc359676b2e2a2b66b11cc59f4fa0a301315",
                "sha256:31b265496e603985fad54d52d11970383e317d11e18e856971bdbb86af7242a4",
                "sha256:3586e12d874ce2f1bc875a3ffba98732ebb12e18fb6d97be482bd62b56803281",
                "sha256:47f5cf60bcb9fbc46011f75c9b45a8b5ad077ca352a78185bd3e7f1d294b98bb",
                "sha256:490e52e99224858f154975db61c060686df8a6b3f0212a678e5d2e2ce24675c9",
                "sha256:500d397ddf4bbf2ca42e198399ac13e7841956c72645513e8ddf243b31ad2128",
                "sha256:52abae4c96b5da630a8b4247de5428f593465291e5b239f3f843a911a3cf0105",
                "sha256:6579f9ba84a3d4f1807c4aab4be06f373017fc65fff43498885ac50a9b47a553",
                "sha256:68e06f8b2248f6dc8b899c3e7ecf02c9f413aab622f4d6190df53a78b93d97a5",
                "sha256:6c5439bfb35a89cac50e81c751317faea647b9a3ec11c039900cd6915831064d",
                "sha256:72c3110228944019e5f27232296c5923398496b28be42535e3b2dc7297b6e8b6",
                "sha256:72f649d93d4cc4d8cf79c91ebc25137c358718ad75f99e99e043325ea7d56100",
                "sha256:7aaf07085c756f6cb1c692ee0d5a86c531703b6e8c9cae581b31b562c16b98ce",
                "sha256:80fe92813d208ce8aa7d76da878bdc84b90809f79ccbad2a288e9bcbeac1d9bd",
                "sha256:95545137fc56ce8c10de646074d242001a112a92de169986abd8c88c27566a05",
                "sha256:97b6d21771da41497b81652d44191489296555b761684f82b7b544c49989110f",
                "sha256:98cb63ca63cb61f594511c06218ab4394bf80388b3d66cd61d0b1f63ee0ea69f",
                "sha256:9f3b4522148586d35e78313db4db0df4b759ddd7649ef70002b6c3767d0fdeb7",
                "sha256:a09a9d4ec2b7887f7a088bbaacfd5c07160e746e3d47ec5e8050ae3b2a229e9f",
                "sha256:b5050d681bcf5c9f2570b93bee5d3ec8ae4cf23158812f91ed57f7126df91762",
                "sha256:bb47a548cea95b86494a26c89d153fd31122ed65255db5dcbc421a2d28eb3379",
                "sha256:bc462d24500ba707e9cbdef436c16e5c8cbf29908278af053008d9f689f56dee",
                "sha256:c2067b3bb0781f14059b112c9da5a91c80a600a97915b4f48b37f197895dd925",
                "sha256:d154ed971a4cc04b93a6d5b47f37948d1f621f25de3e8fa0c26b2d44f24e3e8f",
                "sha256:d5dcea1387331c905405b09cdbfb34611050cc52c865d71f2362f354faee1e9f",
                "sha256:ee6e2963e92762923956fe5d3479b1fdc3b76c83f290aad131a2f98c3df0593e",
                "sha256:fd0e5062f11cb3e730450a7d9f323f4051b532781026395c4323b8ad055523c4"
            ],
            "index": "pypi",
            "version": "==9.0.0"
=======
                "sha256:08eb9200d88b376a8ed5e50f1dc1d1a45b49305169674002a3b5929943390591",
                "sha256:0b12c95542f04d10cba46b3ff28ea52ea56995b78cf918f0b11b05e75812bb79",
                "sha256:0c15e1cd55055956e77b0732270f1c6005850696bc3ef3e03d01e78af84eaa42",
                "sha256:15d0381feb56f08f78c5cc4fc385ddfe0bde1456e37f54a9322833371aec4060",
                "sha256:197b7cb7a753cf553a45115739afd8458464a28913da00f5c525063f94cd3f48",
                "sha256:20d7c8d90d449c6a353b15ee0459abae8395dbe59ad01e406ccbf30cd81c6f98",
                "sha256:240db6f3228d26e3c6f4fad914b9ddaaf8707254e8b3efd564dc680c8ec3c264",
                "sha256:2901625f4a878a055d275beedc20ba9cb359cefc4386a967222fee29eb236038",
                "sha256:2b06a91cf7b8acea7793006e4ae50646cef0fe35ce5acd4f5cb1c77eb228e4a1",
                "sha256:2eb90f6ec3c236ef2f1bb38aee7c0d23e77d423d395af6326e7cca637519a4cb",
                "sha256:351482da8dd028834028537f08724b1de22d40dcf3bb723b469446564f409074",
                "sha256:35752ee40f7bbf6adc9ff4e1f4b84794a3593736dcce80db32e3c2aa85e294ac",
                "sha256:38b9de0de3aa689fe9fb9877ae1be1e83b8cf9621f7e62049d0436b9ecf4ad64",
                "sha256:433df8c7dde0f9e41cbf4f36b0829d50a378116ef5e962ba3881f2f5f025c7be",
                "sha256:4341d135f5660db10184963d9c3418c3e28d7f868aaf8b11a323ebf85813f7f4",
                "sha256:45fdb2899c755138722797161547a40b3e2a06feda620cc41195ee7e97806d81",
                "sha256:4717123f7c11c81e0da69989e5a64079c3f402b0efeb4c6241db6c369d657bd8",
                "sha256:47e955112ce64241fdb357acf0216081f9f3255b3ac9c502ca4b3323ec1ca558",
                "sha256:48eaac2991b3036175b42ee8d3c23f4cca13f2be8426bf29401a690ab58c88f4",
                "sha256:4aa349c5567651f34d4eaae7de6ed5b523f6d70a288f9c6fbac22d13a0784e04",
                "sha256:4ba74afe5ee5cb5e28d83b513a6e8f0875fda1dc1a9aea42cc0065f029160d2a",
                "sha256:4ec9a80dd5704ecfde54319b6964368daf02848c8954d3bacb9b64d1c7659159",
                "sha256:50790313df028aa05cf22be9a8da033b86c42fa32523e4fd944827b482b17bf0",
                "sha256:51a0e5d243687596f46e24e464121d4b232ad772e2d1785b2a2c0eb413c285d4",
                "sha256:523f195948a1ba4f9f5b7294d83c6cd876547dc741820750a7e5e893a24bbe38",
                "sha256:543b239b191bb3b6d9bef5f09f1fb2be5b7eb09ab4d386aa655e4d53fbe9ff47",
                "sha256:5ff5bb2a198ea67403bb6818705e9a4f90e0313f2215428ec51001ce56d939fb",
                "sha256:601f0ab75538b280aaf1e720eb9d68d4fa104ac274e1e9e6971df488f4dcdb0f",
                "sha256:6020c70ff695106bf80651953a23e37718ef1fee9abd060dcad8e32ab2dc13f3",
                "sha256:619c6d2b552bba00491e96c0518aad94002651c108a0f7364ff2d7798812c00e",
                "sha256:6298f5b42a26581206ef63fffa97c754245d329414108707c525512a5197f2ba",
                "sha256:662523cd2a0246740225c7e32531f2e766544122e58bee70e700a024cfc0cf81",
                "sha256:6764998345552b1dfc9326a932d2bad6367c6b37a176bb73ada6b9486bf602f7",
                "sha256:6d422b3c729737d8a39279a25fa156c983a56458f8b2f97661ee6fb22b80b1d6",
                "sha256:72e730d33fe2e302fd07285f14624fca5e5e2fb2bb4fb2c3941e318c41c443d1",
                "sha256:75d3c5bbc0ddbad03bb68b9be638599f67e4b98ed3dcd0fec9f6f39e41ee96cb",
                "sha256:7ae7089d81fc502df4b217ad77f03c54039fe90dac0acbe70448d7e53bfbc57e",
                "sha256:80d10d53d3184837445ff8562021bdd37f57c4cadacbf9d8726cc16220a00d54",
                "sha256:877666418598f6cb289546c77ff87590cfd212f903b522b0afa0b9fb73b3ccfb",
                "sha256:9b87727561c1150c0cc91c5d9d389448b37a7d15f0ba939ed3d1acb2f11bf6c5",
                "sha256:9c91a73971a922c13070fd8fa5a114c858251791ba2122a941e6aa781c713e44",
                "sha256:9db24803fa71e3305fe4a7812782b708da21a0b774b130dd1860cf40a6d7a3ee",
                "sha256:a75c1ad05eedb1a3ff2a34a52a4f0836cfaa892e12796ba39a7732c82701eff4",
                "sha256:a77a3470ba37e11872c75ca95baf9b3312133a3d5a5dc720803b23098c653976",
                "sha256:ab6db93a2b6b66cbf62b4e4a7135f476e708e8c5c990d186584142c77d7f975a",
                "sha256:afd60230ad9d8bcba005945ec3a343722f09e0b7f8ae804246e5d2cfc6bd71a6",
                "sha256:b0ca0ada9d3bc18bd6f611bd001a28abdd49ab9698bd6d717f7f5394c8e94628",
                "sha256:b567178a74a2261345890eac66fbf394692a6e002709d329f28a673ca6042473",
                "sha256:b667c51682fe9b9788c69465956baa8b6999531876ccedcafc895c74ad716cd8",
                "sha256:bbf2dc330bd44bfc0254ab37677ec60f7c7ecea55ad8ba1b8b2ea7bf20c265f5",
                "sha256:bdc224f216ead849e902151112efef6e96c41ee1322e15d4e5f7c8a826929aee",
                "sha256:cf201bf5594d1aab139fe53e3fca457e4f8204a5bbd65d48ab3b82a16f517868",
                "sha256:d43bd68714049c84e297c005456a15ecdec818f7b5aa5868c8b0a865cfb78a44",
                "sha256:daf9bd1fee31f1c7a5928b3e1059e09a8d683ea58fb3ffc773b6c88cb8d1399c",
                "sha256:e678a643177c0e5ec947b645fa7bc84260dfb9b6bf8fb1fdd83008dfc2ca5928",
                "sha256:e91d24623e747eeb2d8121f4a94c6a7ad27dc48e747e2dc95bfe88632bd028a2",
                "sha256:e95da348d57eb448d226a44b868ff2ca5786fbcbe417ac99ff62d0a7d724b9c7",
                "sha256:ee9e4b07b0eba4b6a521509e9e1877476729c1243246b6959de697ebea739643",
                "sha256:f5dd358536b8a964bf6bd48de038754c1609e72e5f17f5d21efe2dda17594dbf",
                "sha256:ffd65cfa33fed01735c82aca640fde4cc63f0414775cba11e06f84fae2085a6e"
            ],
            "index": "pypi",
            "version": "==4.6.4"
        },
        "pillow": {
            "hashes": [
                "sha256:066f3999cb3b070a95c3652712cffa1a748cd02d60ad7b4e485c3748a04d9d76",
                "sha256:0a0956fdc5defc34462bb1c765ee88d933239f9a94bc37d132004775241a7585",
                "sha256:0b052a619a8bfcf26bd8b3f48f45283f9e977890263e4571f2393ed8898d331b",
                "sha256:1394a6ad5abc838c5cd8a92c5a07535648cdf6d09e8e2d6df916dfa9ea86ead8",
                "sha256:1bc723b434fbc4ab50bb68e11e93ce5fb69866ad621e3c2c9bdb0cd70e345f55",
                "sha256:244cf3b97802c34c41905d22810846802a3329ddcb93ccc432870243211c79fc",
                "sha256:25a49dc2e2f74e65efaa32b153527fc5ac98508d502fa46e74fa4fd678ed6645",
                "sha256:2e4440b8f00f504ee4b53fe30f4e381aae30b0568193be305256b1462216feff",
                "sha256:3862b7256046fcd950618ed22d1d60b842e3a40a48236a5498746f21189afbbc",
                "sha256:3eb1ce5f65908556c2d8685a8f0a6e989d887ec4057326f6c22b24e8a172c66b",
                "sha256:3f97cfb1e5a392d75dd8b9fd274d205404729923840ca94ca45a0af57e13dbe6",
                "sha256:493cb4e415f44cd601fcec11c99836f707bb714ab03f5ed46ac25713baf0ff20",
                "sha256:4acc0985ddf39d1bc969a9220b51d94ed51695d455c228d8ac29fcdb25810e6e",
                "sha256:5503c86916d27c2e101b7f71c2ae2cddba01a2cf55b8395b0255fd33fa4d1f1a",
                "sha256:5b7bb9de00197fb4261825c15551adf7605cf14a80badf1761d61e59da347779",
                "sha256:5e9ac5f66616b87d4da618a20ab0a38324dbe88d8a39b55be8964eb520021e02",
                "sha256:620582db2a85b2df5f8a82ddeb52116560d7e5e6b055095f04ad828d1b0baa39",
                "sha256:62cc1afda735a8d109007164714e73771b499768b9bb5afcbbee9d0ff374b43f",
                "sha256:70ad9e5c6cb9b8487280a02c0ad8a51581dcbbe8484ce058477692a27c151c0a",
                "sha256:72b9e656e340447f827885b8d7a15fc8c4e68d410dc2297ef6787eec0f0ea409",
                "sha256:72cbcfd54df6caf85cc35264c77ede902452d6df41166010262374155947460c",
                "sha256:792e5c12376594bfcb986ebf3855aa4b7c225754e9a9521298e460e92fb4a488",
                "sha256:7b7017b61bbcdd7f6363aeceb881e23c46583739cb69a3ab39cb384f6ec82e5b",
                "sha256:81f8d5c81e483a9442d72d182e1fb6dcb9723f289a57e8030811bac9ea3fef8d",
                "sha256:82aafa8d5eb68c8463b6e9baeb4f19043bb31fefc03eb7b216b51e6a9981ae09",
                "sha256:84c471a734240653a0ec91dec0996696eea227eafe72a33bd06c92697728046b",
                "sha256:8c803ac3c28bbc53763e6825746f05cc407b20e4a69d0122e526a582e3b5e153",
                "sha256:93ce9e955cc95959df98505e4608ad98281fff037350d8c2671c9aa86bcf10a9",
                "sha256:9a3e5ddc44c14042f0844b8cf7d2cd455f6cc80fd7f5eefbe657292cf601d9ad",
                "sha256:a4901622493f88b1a29bd30ec1a2f683782e57c3c16a2dbc7f2595ba01f639df",
                "sha256:a5a4532a12314149d8b4e4ad8ff09dde7427731fcfa5917ff16d0291f13609df",
                "sha256:b8831cb7332eda5dc89b21a7bce7ef6ad305548820595033a4b03cf3091235ed",
                "sha256:b8e2f83c56e141920c39464b852de3719dfbfb6e3c99a2d8da0edf4fb33176ed",
                "sha256:c70e94281588ef053ae8998039610dbd71bc509e4acbc77ab59d7d2937b10698",
                "sha256:c8a17b5d948f4ceeceb66384727dde11b240736fddeda54ca740b9b8b1556b29",
                "sha256:d82cdb63100ef5eedb8391732375e6d05993b765f72cb34311fab92103314649",
                "sha256:d89363f02658e253dbd171f7c3716a5d340a24ee82d38aab9183f7fdf0cdca49",
                "sha256:d99ec152570e4196772e7a8e4ba5320d2d27bf22fdf11743dd882936ed64305b",
                "sha256:ddc4d832a0f0b4c52fff973a0d44b6c99839a9d016fe4e6a1cb8f3eea96479c2",
                "sha256:e3dacecfbeec9a33e932f00c6cd7996e62f53ad46fbe677577394aaa90ee419a",
                "sha256:eb9fc393f3c61f9054e1ed26e6fe912c7321af2f41ff49d3f83d05bacf22cc78"
            ],
            "index": "pypi",
            "version": "==8.4.0"
>>>>>>> 098a4f79
        },
        "psycopg2-binary": {
            "hashes": [
                "sha256:0deac2af1a587ae12836aa07970f5cb91964f05a7c6cdb69d8425ff4c15d4e2c",
                "sha256:0e4dc3d5996760104746e6cfcdb519d9d2cd27c738296525d5867ea695774e67",
                "sha256:11b9c0ebce097180129e422379b824ae21c8f2a6596b159c7659e2e5a00e1aa0",
                "sha256:15978a1fbd225583dd8cdaf37e67ccc278b5abecb4caf6b2d6b8e2b948e953f6",
                "sha256:1fabed9ea2acc4efe4671b92c669a213db744d2af8a9fc5d69a8e9bc14b7a9db",
                "sha256:2dac98e85565d5688e8ab7bdea5446674a83a3945a8f416ad0110018d1501b94",
                "sha256:42ec1035841b389e8cc3692277a0bd81cdfe0b65d575a2c8862cec7a80e62e52",
                "sha256:6422f2ff0919fd720195f64ffd8f924c1395d30f9a495f31e2392c2efafb5056",
                "sha256:6a32f3a4cb2f6e1a0b15215f448e8ce2da192fd4ff35084d80d5e39da683e79b",
                "sha256:7312e931b90fe14f925729cde58022f5d034241918a5c4f9797cac62f6b3a9dd",
                "sha256:7d92a09b788cbb1aec325af5fcba9fed7203897bbd9269d5691bb1e3bce29550",
                "sha256:833709a5c66ca52f1d21d41865a637223b368c0ee76ea54ca5bad6f2526c7679",
                "sha256:89705f45ce07b2dfa806ee84439ec67c5d9a0ef20154e0e475e2b2ed392a5b83",
                "sha256:8cd0fb36c7412996859cb4606a35969dd01f4ea34d9812a141cd920c3b18be77",
                "sha256:950bc22bb56ee6ff142a2cb9ee980b571dd0912b0334aa3fe0fe3788d860bea2",
                "sha256:a0c50db33c32594305b0ef9abc0cb7db13de7621d2cadf8392a1d9b3c437ef77",
                "sha256:a0eb43a07386c3f1f1ebb4dc7aafb13f67188eab896e7397aa1ee95a9c884eb2",
                "sha256:aaa4213c862f0ef00022751161df35804127b78adf4a2755b9f991a507e425fd",
                "sha256:ac0c682111fbf404525dfc0f18a8b5f11be52657d4f96e9fcb75daf4f3984859",
                "sha256:ad20d2eb875aaa1ea6d0f2916949f5c08a19c74d05b16ce6ebf6d24f2c9f75d1",
                "sha256:b4afc542c0ac0db720cf516dd20c0846f71c248d2b3d21013aa0d4ef9c71ca25",
                "sha256:b8a3715b3c4e604bcc94c90a825cd7f5635417453b253499664f784fc4da0152",
                "sha256:ba28584e6bca48c59eecbf7efb1576ca214b47f05194646b081717fa628dfddf",
                "sha256:ba381aec3a5dc29634f20692349d73f2d21f17653bda1decf0b52b11d694541f",
                "sha256:bd1be66dde2b82f80afb9459fc618216753f67109b859a361cf7def5c7968729",
                "sha256:c2507d796fca339c8fb03216364cca68d87e037c1f774977c8fc377627d01c71",
                "sha256:cec7e622ebc545dbb4564e483dd20e4e404da17ae07e06f3e780b2dacd5cee66",
                "sha256:d14b140a4439d816e3b1229a4a525df917d6ea22a0771a2a78332273fd9528a4",
                "sha256:d1b4ab59e02d9008efe10ceabd0b31e79519da6fb67f7d8e8977118832d0f449",
                "sha256:d5227b229005a696cc67676e24c214740efd90b148de5733419ac9aaba3773da",
                "sha256:e1f57aa70d3f7cc6947fd88636a481638263ba04a742b4a37dd25c373e41491a",
                "sha256:e74a55f6bad0e7d3968399deb50f61f4db1926acf4a6d83beaaa7df986f48b1c",
                "sha256:e82aba2188b9ba309fd8e271702bd0d0fc9148ae3150532bbb474f4590039ffb",
                "sha256:ee69dad2c7155756ad114c02db06002f4cded41132cc51378e57aad79cc8e4f4",
                "sha256:f5ab93a2cb2d8338b1674be43b442a7f544a0971da062a5da774ed40587f18f5"
            ],
            "index": "pypi",
            "version": "==2.8.6"
        },
        "pyrsistent": {
            "hashes": [
                "sha256:097b96f129dd36a8c9e33594e7ebb151b1515eb52cceb08474c10a5479e799f2",
                "sha256:2aaf19dc8ce517a8653746d98e962ef480ff34b6bc563fc067be6401ffb457c7",
                "sha256:404e1f1d254d314d55adb8d87f4f465c8693d6f902f67eb6ef5b4526dc58e6ea",
                "sha256:48578680353f41dca1ca3dc48629fb77dfc745128b56fc01096b2530c13fd426",
                "sha256:4916c10896721e472ee12c95cdc2891ce5890898d2f9907b1b4ae0f53588b710",
                "sha256:527be2bfa8dc80f6f8ddd65242ba476a6c4fb4e3aedbf281dfbac1b1ed4165b1",
                "sha256:58a70d93fb79dc585b21f9d72487b929a6fe58da0754fa4cb9f279bb92369396",
                "sha256:5e4395bbf841693eaebaa5bb5c8f5cdbb1d139e07c975c682ec4e4f8126e03d2",
                "sha256:6b5eed00e597b5b5773b4ca30bd48a5774ef1e96f2a45d105db5b4ebb4bca680",
                "sha256:73ff61b1411e3fb0ba144b8f08d6749749775fe89688093e1efef9839d2dcc35",
                "sha256:772e94c2c6864f2cd2ffbe58bb3bdefbe2a32afa0acb1a77e472aac831f83427",
                "sha256:773c781216f8c2900b42a7b638d5b517bb134ae1acbebe4d1e8f1f41ea60eb4b",
                "sha256:a0c772d791c38bbc77be659af29bb14c38ced151433592e326361610250c605b",
                "sha256:b29b869cf58412ca5738d23691e96d8aff535e17390128a1a52717c9a109da4f",
                "sha256:c1a9ff320fa699337e05edcaae79ef8c2880b52720bc031b219e5b5008ebbdef",
                "sha256:cd3caef37a415fd0dae6148a1b6957a8c5f275a62cca02e18474608cb263640c",
                "sha256:d5ec194c9c573aafaceebf05fc400656722793dac57f254cd4741f3c27ae57b4",
                "sha256:da6e5e818d18459fa46fac0a4a4e543507fe1110e808101277c5a2b5bab0cd2d",
                "sha256:e79d94ca58fcafef6395f6352383fa1a76922268fa02caa2272fff501c2fdc78",
                "sha256:f3ef98d7b76da5eb19c37fda834d50262ff9167c65658d1d8f974d2e4d90676b",
                "sha256:f4c8cabb46ff8e5d61f56a037974228e978f26bfefce4f61a4b1ac0ba7a2ab72"
            ],
            "markers": "python_version >= '3.6'",
            "version": "==0.18.0"
        },
        "python-dateutil": {
            "hashes": [
                "sha256:0123cacc1627ae19ddf3c27a5de5bd67ee4586fbdd6440d9748f8abb483d3e86",
                "sha256:961d03dc3453ebbc59dbdea9e4e11c5651520a876d0f4db161e8674aae935da9"
            ],
            "markers": "python_version >= '2.7' and python_version not in '3.0, 3.1, 3.2, 3.3'",
            "version": "==2.8.2"
        },
        "python-magic": {
            "hashes": [
                "sha256:4fec8ee805fea30c07afccd1592c0f17977089895bdfaae5fec870a84e997626",
                "sha256:de800df9fb50f8ec5974761054a708af6e4246b03b4bdaee993f948947b0ebcf"
            ],
            "index": "pypi",
            "version": "==0.4.24"
        },
        "pytz": {
            "hashes": [
                "sha256:3672058bc3453457b622aab7a1c3bfd5ab0bdae451512f6cf25f64ed37f5b87c",
                "sha256:acad2d8b20a1af07d4e4c9d2e9285c5ed9104354062f275f3fcd88dcef4f1326"
            ],
            "version": "==2021.3"
        },
<<<<<<< HEAD
        "pyyaml": {
            "hashes": [
                "sha256:0283c35a6a9fbf047493e3a0ce8d79ef5030852c51e9d911a27badfde0605293",
                "sha256:055d937d65826939cb044fc8c9b08889e8c743fdc6a32b33e2390f66013e449b",
                "sha256:07751360502caac1c067a8132d150cf3d61339af5691fe9e87803040dbc5db57",
                "sha256:0b4624f379dab24d3725ffde76559cff63d9ec94e1736b556dacdfebe5ab6d4b",
                "sha256:0ce82d761c532fe4ec3f87fc45688bdd3a4c1dc5e0b4a19814b9009a29baefd4",
                "sha256:1e4747bc279b4f613a09eb64bba2ba602d8a6664c6ce6396a4d0cd413a50ce07",
                "sha256:213c60cd50106436cc818accf5baa1aba61c0189ff610f64f4a3e8c6726218ba",
                "sha256:231710d57adfd809ef5d34183b8ed1eeae3f76459c18fb4a0b373ad56bedcdd9",
                "sha256:277a0ef2981ca40581a47093e9e2d13b3f1fbbeffae064c1d21bfceba2030287",
                "sha256:2cd5df3de48857ed0544b34e2d40e9fac445930039f3cfe4bcc592a1f836d513",
                "sha256:40527857252b61eacd1d9af500c3337ba8deb8fc298940291486c465c8b46ec0",
                "sha256:473f9edb243cb1935ab5a084eb238d842fb8f404ed2193a915d1784b5a6b5fc0",
                "sha256:48c346915c114f5fdb3ead70312bd042a953a8ce5c7106d5bfb1a5254e47da92",
                "sha256:50602afada6d6cbfad699b0c7bb50d5ccffa7e46a3d738092afddc1f9758427f",
                "sha256:68fb519c14306fec9720a2a5b45bc9f0c8d1b9c72adf45c37baedfcd949c35a2",
                "sha256:77f396e6ef4c73fdc33a9157446466f1cff553d979bd00ecb64385760c6babdc",
                "sha256:819b3830a1543db06c4d4b865e70ded25be52a2e0631ccd2f6a47a2822f2fd7c",
                "sha256:897b80890765f037df3403d22bab41627ca8811ae55e9a722fd0392850ec4d86",
                "sha256:98c4d36e99714e55cfbaaee6dd5badbc9a1ec339ebfc3b1f52e293aee6bb71a4",
                "sha256:9df7ed3b3d2e0ecfe09e14741b857df43adb5a3ddadc919a2d94fbdf78fea53c",
                "sha256:9fa600030013c4de8165339db93d182b9431076eb98eb40ee068700c9c813e34",
                "sha256:a80a78046a72361de73f8f395f1f1e49f956c6be882eed58505a15f3e430962b",
                "sha256:b3d267842bf12586ba6c734f89d1f5b871df0273157918b0ccefa29deb05c21c",
                "sha256:b5b9eccad747aabaaffbc6064800670f0c297e52c12754eb1d976c57e4f74dcb",
                "sha256:c5687b8d43cf58545ade1fe3e055f70eac7a5a1a0bf42824308d868289a95737",
                "sha256:cba8c411ef271aa037d7357a2bc8f9ee8b58b9965831d9e51baf703280dc73d3",
                "sha256:d15a181d1ecd0d4270dc32edb46f7cb7733c7c508857278d3d378d14d606db2d",
                "sha256:d4db7c7aef085872ef65a8fd7d6d09a14ae91f691dec3e87ee5ee0539d516f53",
                "sha256:d4eccecf9adf6fbcc6861a38015c2a64f38b9d94838ac1810a9023a0609e1b78",
                "sha256:d67d839ede4ed1b28a4e8909735fc992a923cdb84e618544973d7dfc71540803",
                "sha256:daf496c58a8c52083df09b80c860005194014c3698698d1a57cbcfa182142a3a",
                "sha256:e61ceaab6f49fb8bdfaa0f92c4b57bcfbea54c09277b1b4f7ac376bfb7a7c174",
                "sha256:f84fbc98b019fef2ee9a1cb3ce93e3187a6df0b2538a651bfb890254ba9f90b5"
            ],
            "markers": "python_version >= '3.6'",
            "version": "==6.0"
        },
        "reportlab": {
            "hashes": [
                "sha256:0430cfe397415759839ef89abee6db82e8a8f9bb5831a3c93e7763915c755345",
                "sha256:13072e33e8cbac6fd6e776fecabdefafb0261886b2ab7cb3b874a9384f1b0ffe",
                "sha256:1767106d03320e76a708d2c40488fe1785580a0d7abac7715e01a3cc910c1179",
                "sha256:17f35a856bbf46989d557d4016822bcdd3ada88d3afb567de03a4b29676aa52e",
                "sha256:19414f4357287a7573a60bcb76a092c9ea82bf09f01d04b3afb5c1bd3c660df2",
                "sha256:1d8d9674eb6ba1b6c3d6a8e3d5d4e4231b3576db653d1b1fdac2538afee54c7a",
                "sha256:23236dc70598b688e979444c4840c5cec88a2a12fe81ba6f8cc807120a2cad33",
                "sha256:28c339d25eab804a8bd004dfaa5a80c7568178561741f4ce6e69dae05d38041f",
                "sha256:2c93a551b60c7fd3b17942772847f7c4ee2f08ae74c87ef8f325fe8083d2aa6e",
                "sha256:2e80045f36dd4b9b63b19fc073149f70857fe8590027ab3658db80ac6235ecd0",
                "sha256:38aa912301d93e2267861d820cb3f6eebed8deb58d0df429421578b9ba033eee",
                "sha256:47587ce01cf9ac25f6d187116a9f9cef710dc58ccea001024d950c4f5a504643",
                "sha256:587b3d8ce0a065a00975516013aebb062e6161fba3cf399b22f270e4d9a3db1e",
                "sha256:5a650284cc09caa32b5845c055bf035cb76949b87d57e9eed56d98f863613417",
                "sha256:5e113c630b6109efe0285230706c8423bff1b82c2e2824e441401a467a1215b7",
                "sha256:68e339411cc9329ff50982a7c1d55eabd53ac9be24d4442088af58328bae54d3",
                "sha256:6ae1fb03faf4b6710e2c081d5208416a5d557e0cc00ff24fc124dd42a7158114",
                "sha256:6f363e09aacaa7aaff232197fddb667d899822aa57d10091aea4fbb1f56b7fa7",
                "sha256:70841d7eb4aa2f8ad4afacce07711481a0dcd9d01679da5627173443131a33a2",
                "sha256:71d91002878c4d2a17a6bd7208c59373e6148977fe674bb79eec3eb9e63aa20f",
                "sha256:7a09e5bf9c8e02c373e5e558cc5c2cfbc5d3c68560a406c6d16254363cfa989e",
                "sha256:85095ef9f3697859064cb1b22f19659bf4ba25e7dadb9c6be65f322cd68ba88f",
                "sha256:8dafdcdde7243f0864d6d11dd9bfffbd1e6bce6c3e668fe992f56ae48377c822",
                "sha256:9a822486a98fe002bbe248fdf3f126739c1ad29032b54b71a3f67b6364a77677",
                "sha256:aa57dc0818e066fdced9457b9e6c6fb269d63e2d96902001c7dbe010bce6ebcc",
                "sha256:b0836c6cdee4b88e2366e0ff152c1327578149e09850b7cab6016444c5b3eb26",
                "sha256:b2988ffc33032096e808e7a4a36f5b453fcc9587873c85c1b44bc6846bbbd09c",
                "sha256:bd38d58895b359ef429df3c97dc00c3fef0ab57f45556de416ba9b7d7fc71ae2",
                "sha256:be87dca9253efd3cd0f351b785530c02e67664e284e3c4a97cdd0c7dd806d39a",
                "sha256:c21bdb11d7fccea28bf08eac13d9d031836e335c5e0620eae1d4336f193e9a03",
                "sha256:c43f847f2598b5c2fc9b63871d7da641c0b90e384d8da8018d4d7173a0b82cd4",
                "sha256:c780cc5208c67b25bdddd08480f874614cd0ec0bed39e1a848448543f2093945",
                "sha256:c9bcf696bc8935ff90ecb50c7644e2af01f63a444d4b4bd39d41d2abdd7bb224",
                "sha256:cb48b71088f5c9eff5715dde0bd4d5372d4713ffa92247acf0f04fd17ab2078d",
                "sha256:d48f638893b3eb4c9b2afeec2de4f95a4b57fb8c398e3d7f9a7fb4b4d9546820",
                "sha256:d8fe27ad312671c9347cf5997f7c1017833fac17233f33296281ba9fa0de189a",
                "sha256:d98b759661070f5588b30152d0caaf16ac387f60372f8fa2568c9ad4014cd7f3",
                "sha256:e2022ad36409e7616ed6311f7ab113f236cac66ba0d22be4f53bf7e77654b143",
                "sha256:e45159f4d19304f5e79be13283fe53bdd006c4fd4d93ff3cb6ac082ca017c418",
                "sha256:eb3ef5394b4b2c904ab467dbbe1efcfbe046e1395c2d3064420ccef89806570e",
                "sha256:f326b04a3fb3c7c58b799bd23b60790b181893f052fe5a8011c9cd9984e24a43",
                "sha256:f401ed014ea861dea2ae621f7810fb15b3bc021e6487dee97b32f175bbf1b7eb",
                "sha256:f4d4eb3a949ccb0782e4d6560fcd5ee6f34636d1ee24f1d2a2b1f530af89481a",
                "sha256:fdc3dc1242be557f6a8bb9e21751296cc721f60b8e2b684690049e656d798520"
            ],
            "markers": "python_version >= '3.6' and python_version < '4'",
            "version": "==3.6.5"
=======
        "pytz-deprecation-shim": {
            "hashes": [
                "sha256:8314c9692a636c8eb3bda879b9f119e350e93223ae83e70e80c31675a0fdc1a6",
                "sha256:af097bae1b616dde5c5744441e2ddc69e74dfdcb0c263129610d85b87445a59d"
            ],
            "markers": "python_version >= '2.7' and python_version not in '3.0, 3.1, 3.2, 3.3, 3.4, 3.5'",
            "version": "==0.1.0.post0"
        },
        "reportlab": {
            "hashes": [
                "sha256:0c2f479df4eb447ea0757bf60b1ac0d7ddb9980335f4f94975ee6d95bda5b8f8",
                "sha256:1055380b2dc73d5143a62451f81b2a739f605dae0e107a764efc0618293837c1",
                "sha256:169d7017687c60ddf7690cb349e24ae10d51480d93babc6f81d851aea8a01a25",
                "sha256:27ce3e8869c3f22d9d7a8092858649601e76b86e2f3032df39566343b908d929",
                "sha256:2efdb2999e1b19a16d5535aa70b5ec5f3ad003e1d366da566f23231ff81400aa",
                "sha256:2fa30756c2d5d5e11321114636b0cbeffdf59ffdbcf705b902057ad3801d0d37",
                "sha256:3b85b7172b9b4ab0ae74fe0e99d9186ff04104d9158c980391f4e0a54b67f3a8",
                "sha256:3d5d9997b91ec7f2d1a2b9928ab20503cf70e8c056b445d0bc7ae29946c13623",
                "sha256:50e62429a3487722b4d7621453efc4cbeed80f3b608cad98ef8f06d191a8d0a9",
                "sha256:5785aab3b57fe4794147da8908d411c3abf900ac2bc5b0c39782205a1d8c5b51",
                "sha256:5d1280c9df17a5d36213b88d66f45a9475005ab39d79b6e9e98893a02a5a033d",
                "sha256:68de7f3d3511ea45b9af6e9e4a6b6d89a86d1fe59f41583fb55e6c810ebf23d9",
                "sha256:720335d2462ed8ad5ad6ea5da509a9289fab7a78b0cdcdfd56fef5398435119d",
                "sha256:7cb6a4ea5cfc08669c0ba66e900cf5c598c33fdb0e3e4ebadf892ff703d594f6",
                "sha256:7e51f0195e602c207edcf3a768a6005a10b3db786539b74eb99afe6c9fd5656a",
                "sha256:ae3959094b48bdae729e838d84156d31691f0bd17c640b8b10ff0fdbbc11c031",
                "sha256:af350308e8b8720ca6db7763b56e96b37976576c1f8b0069764074dc41a19254",
                "sha256:b75a4f634e8ba89cc22ff58b9bdfd01a239b2e2fc85d086d1a2d70d08167c443",
                "sha256:bb8c380bceb3623f39a96b6bc8cf8db75857fea3f67900391763b5caee23ffa3",
                "sha256:be4f05230eb17b9c9c61a180ab0c89c30112da2823c77807a2a5ddba19365865",
                "sha256:c166a6c168232948e9b100dcab1b88a4b21efe0aa14c5c18bafd28fffffb4576",
                "sha256:c29e7cde992c56687c6f68053dea4aa3beb0d406df28738e95950d88deb38109",
                "sha256:c4e0abfa0daf0c48a6bffc46c51b2e5f6272a1d57593c51e7bc855272f763130",
                "sha256:c79f89c277f49dfd2829b9a046b20c12cd46fe69f474e4dca349e731a2397021",
                "sha256:d35cc6ae73a25b2e75b23e60d3dca0e5153dff97d9e22b28ac82712c79656fd9",
                "sha256:d57b5374a44aab9f3898c57ed3c2e6ba159878a2a37f36ddd154adf6f4b3a5c0",
                "sha256:d5b56d9912f148cca4fdc0d6c805a56931bb1a4e59e899db92a3531e78f2a9de",
                "sha256:d7145d010d561c502e51795adb2e4f7534f28f12e32db0b0694081c6173c8b27",
                "sha256:d851fecf4bb6484d4038a402430f30294911aa116686624d1e79b9e3cdb1ed2c",
                "sha256:d94a20b7f2aad166ffe74a77bff02d82a82c514dba6d3e431fdb14675db5c383",
                "sha256:dcbf4bcf0917cb50964a9c47198e802791eae2581e7788f43da8f50ed5744d8a",
                "sha256:e8b214321e2e16209a68a4cdbe3391379845cd0da434362cf3c6d2d1053146fe",
                "sha256:f0cc8308678a8136481572463e5ac92a145d2fb487aa22c842347af8a063d50a",
                "sha256:f2c0977a39bea423f6a0b53faaabef3b2f8602b1d3e09c57f6952d60ad363119"
            ],
            "markers": "python_version >= '3.6' and python_version < '4'",
            "version": "==3.6.3"
>>>>>>> 098a4f79
        },
        "requests": {
            "hashes": [
                "sha256:68d7c56fd5a8999887728ef304a6d12edc7be74f1cfa47714fc8b414525c9a61",
                "sha256:f22fa1e554c9ddfd16e6e41ac79759e17be9e492b3587efa038054674760e72d"
            ],
            "index": "pypi",
            "version": "==2.27.1"
        },
        "six": {
            "hashes": [
                "sha256:1e61c37477a1626458e36f7b1d82aa5c9b094fa4802892072e49de9c60c4c926",
                "sha256:8abb2f1d86890a2dfb989f9a77cfcfd3e47c2a354b01111771326f8aa26e0254"
            ],
            "markers": "python_version >= '2.7' and python_version not in '3.0, 3.1, 3.2, 3.3'",
            "version": "==1.16.0"
        },
        "soupsieve": {
            "hashes": [
                "sha256:1a3cca2617c6b38c0343ed661b1fa5de5637f257d4fe22bd9f1338010a1efefb",
                "sha256:b8d49b1cd4f037c7082a9683dfa1801aa2597fb11c3a1155b7a5b94829b4f1f9"
            ],
            "markers": "python_version >= '3.6'",
            "version": "==2.3.1"
        },
        "sqlparse": {
            "hashes": [
                "sha256:0c00730c74263a94e5a9919ade150dfc3b19c574389985446148402998287dae",
                "sha256:48719e356bb8b42991bdbb1e8b83223757b93789c00910a616a071910ca4a64d"
            ],
            "markers": "python_version >= '3.5'",
            "version": "==0.4.2"
        },
        "stringcase": {
            "hashes": [
                "sha256:48a06980661908efe8d9d34eab2b6c13aefa2163b3ced26972902e3bdfd87008"
            ],
            "index": "pypi",
            "version": "==1.2.0"
        },
        "structlog": {
            "hashes": [
<<<<<<< HEAD
                "sha256:68c4c29c003714fe86834f347cb107452847ba52414390a7ee583472bde00fc9",
                "sha256:fd7922e195262b337da85c2a91c84be94ccab1f8fd1957bd6986f6904e3761c8"
            ],
            "markers": "python_version >= '3.6'",
            "version": "==21.5.0"
        },
        "svglib": {
            "hashes": [
                "sha256:520ee5290ee2ebeebd20ca0d7d995c08c903b364fcf515826bab43a1288d422e"
            ],
            "markers": "python_version >= '3'",
            "version": "==1.1.0"
        },
        "tinycss2": {
            "hashes": [
                "sha256:b2e44dd8883c360c35dd0d1b5aad0b610e5156c2cb3b33434634e539ead9d8bf",
                "sha256:fe794ceaadfe3cf3e686b22155d0da5780dd0e273471a51846d0a02bc204fec8"
            ],
            "markers": "python_version >= '3.6'",
            "version": "==1.1.1"
=======
                "sha256:305a66201f9605a2e8a2595271a446f258175901c09c01e4c2c2a8ac5b68edf1",
                "sha256:6ed8fadb27cf8362be0e606f5e79ccdd3b1e879aac65f9dc0ac3033fd013a7be"
            ],
            "markers": "python_version >= '3.6'",
            "version": "==21.4.0"
        },
        "svglib": {
            "hashes": [
                "sha256:520ee5290ee2ebeebd20ca0d7d995c08c903b364fcf515826bab43a1288d422e"
            ],
            "markers": "python_version >= '3'",
            "version": "==1.1.0"
        },
        "tinycss2": {
            "hashes": [
                "sha256:b2e44dd8883c360c35dd0d1b5aad0b610e5156c2cb3b33434634e539ead9d8bf",
                "sha256:fe794ceaadfe3cf3e686b22155d0da5780dd0e273471a51846d0a02bc204fec8"
            ],
            "markers": "python_version >= '3.6'",
            "version": "==1.1.1"
        },
        "tzdata": {
            "hashes": [
                "sha256:3eee491e22ebfe1e5cfcc97a4137cd70f092ce59144d81f8924a844de05ba8f5",
                "sha256:68dbe41afd01b867894bbdfd54fa03f468cfa4f0086bfb4adcd8de8f24f3ee21"
            ],
            "markers": "python_version >= '3.6'",
            "version": "==2021.5"
        },
        "tzlocal": {
            "hashes": [
                "sha256:0f28015ac68a5c067210400a9197fc5d36ba9bc3f8eaf1da3cbd59acdfed9e09",
                "sha256:28ba8d9fcb6c9a782d6e0078b4f6627af1ea26aeaa32b4eab5324abc7df4149f"
            ],
            "markers": "python_version >= '3.6'",
            "version": "==4.1"
>>>>>>> 098a4f79
        },
        "unidecode": {
            "hashes": [
                "sha256:4c9d15d2f73eb0d2649a151c566901f80a030da1ccb0a2043352e1dbf647586b",
                "sha256:a039f89014245e0cad8858976293e23501accc9ff5a7bdbc739a14a2b7b85cdc"
            ],
            "version": "==1.1.2"
        },
        "uritemplate": {
            "hashes": [
                "sha256:4346edfc5c3b79f694bccd6d6099a322bbeb628dbf2cd86eea55a456ce5124f0",
                "sha256:830c08b8d99bdd312ea4ead05994a38e8936266f84b9a7878232db50b044e02e"
            ],
            "markers": "python_version >= '3.6'",
            "version": "==4.1.1"
        },
        "urllib3": {
            "hashes": [
                "sha256:4987c65554f7a2dbf30c18fd48778ef124af6fab771a377103da0585e2336ece",
                "sha256:c4fdf4019605b6e5423637e01bc9fe4daef873709a7973e195ceba0a62bbc844"
            ],
            "markers": "python_version >= '2.7' and python_version not in '3.0, 3.1, 3.2, 3.3, 3.4' and python_version < '4'",
            "version": "==1.26.7"
        },
        "webencodings": {
            "hashes": [
                "sha256:a0af1213f3c2226497a97e2b3aa01a7e4bee4f403f95be16fc9acd2947514a78",
                "sha256:b36a1c245f2d304965eb4e0a82848379241dc04b865afcc4aab16748587e1923"
            ],
            "version": "==0.5.1"
        },
        "wrapt": {
            "hashes": [
                "sha256:086218a72ec7d986a3eddb7707c8c4526d677c7b35e355875a0fe2918b059179",
                "sha256:0877fe981fd76b183711d767500e6b3111378ed2043c145e21816ee589d91096",
                "sha256:0a017a667d1f7411816e4bf214646d0ad5b1da2c1ea13dec6c162736ff25a374",
                "sha256:0cb23d36ed03bf46b894cfec777eec754146d68429c30431c99ef28482b5c1df",
                "sha256:1fea9cd438686e6682271d36f3481a9f3636195578bab9ca3382e2f5f01fc185",
                "sha256:220a869982ea9023e163ba915077816ca439489de6d2c09089b219f4e11b6785",
                "sha256:25b1b1d5df495d82be1c9d2fad408f7ce5ca8a38085e2da41bb63c914baadff7",
                "sha256:2dded5496e8f1592ec27079b28b6ad2a1ef0b9296d270f77b8e4a3a796cf6909",
                "sha256:2ebdde19cd3c8cdf8df3fc165bc7827334bc4e353465048b36f7deeae8ee0918",
                "sha256:43e69ffe47e3609a6aec0fe723001c60c65305784d964f5007d5b4fb1bc6bf33",
                "sha256:46f7f3af321a573fc0c3586612db4decb7eb37172af1bc6173d81f5b66c2e068",
                "sha256:47f0a183743e7f71f29e4e21574ad3fa95676136f45b91afcf83f6a050914829",
                "sha256:498e6217523111d07cd67e87a791f5e9ee769f9241fcf8a379696e25806965af",
                "sha256:4b9c458732450ec42578b5642ac53e312092acf8c0bfce140ada5ca1ac556f79",
                "sha256:51799ca950cfee9396a87f4a1240622ac38973b6df5ef7a41e7f0b98797099ce",
                "sha256:5601f44a0f38fed36cc07db004f0eedeaadbdcec90e4e90509480e7e6060a5bc",
                "sha256:5f223101f21cfd41deec8ce3889dc59f88a59b409db028c469c9b20cfeefbe36",
                "sha256:610f5f83dd1e0ad40254c306f4764fcdc846641f120c3cf424ff57a19d5f7ade",
                "sha256:6a03d9917aee887690aa3f1747ce634e610f6db6f6b332b35c2dd89412912bca",
                "sha256:705e2af1f7be4707e49ced9153f8d72131090e52be9278b5dbb1498c749a1e32",
                "sha256:766b32c762e07e26f50d8a3468e3b4228b3736c805018e4b0ec8cc01ecd88125",
                "sha256:77416e6b17926d953b5c666a3cb718d5945df63ecf922af0ee576206d7033b5e",
                "sha256:778fd096ee96890c10ce96187c76b3e99b2da44e08c9e24d5652f356873f6709",
                "sha256:78dea98c81915bbf510eb6a3c9c24915e4660302937b9ae05a0947164248020f",
                "sha256:7dd215e4e8514004c8d810a73e342c536547038fb130205ec4bba9f5de35d45b",
                "sha256:7dde79d007cd6dfa65afe404766057c2409316135cb892be4b1c768e3f3a11cb",
                "sha256:81bd7c90d28a4b2e1df135bfbd7c23aee3050078ca6441bead44c42483f9ebfb",
                "sha256:85148f4225287b6a0665eef08a178c15097366d46b210574a658c1ff5b377489",
                "sha256:865c0b50003616f05858b22174c40ffc27a38e67359fa1495605f96125f76640",
                "sha256:87883690cae293541e08ba2da22cacaae0a092e0ed56bbba8d018cc486fbafbb",
                "sha256:8aab36778fa9bba1a8f06a4919556f9f8c7b33102bd71b3ab307bb3fecb21851",
                "sha256:8c73c1a2ec7c98d7eaded149f6d225a692caa1bd7b2401a14125446e9e90410d",
                "sha256:936503cb0a6ed28dbfa87e8fcd0a56458822144e9d11a49ccee6d9a8adb2ac44",
                "sha256:944b180f61f5e36c0634d3202ba8509b986b5fbaf57db3e94df11abee244ba13",
                "sha256:96b81ae75591a795d8c90edc0bfaab44d3d41ffc1aae4d994c5aa21d9b8e19a2",
                "sha256:981da26722bebb9247a0601e2922cedf8bb7a600e89c852d063313102de6f2cb",
                "sha256:ae9de71eb60940e58207f8e71fe113c639da42adb02fb2bcbcaccc1ccecd092b",
                "sha256:b73d4b78807bd299b38e4598b8e7bd34ed55d480160d2e7fdaabd9931afa65f9",
                "sha256:d4a5f6146cfa5c7ba0134249665acd322a70d1ea61732723c7d3e8cc0fa80755",
                "sha256:dd91006848eb55af2159375134d724032a2d1d13bcc6f81cd8d3ed9f2b8e846c",
                "sha256:e05e60ff3b2b0342153be4d1b597bbcfd8330890056b9619f4ad6b8d5c96a81a",
                "sha256:e6906d6f48437dfd80464f7d7af1740eadc572b9f7a4301e7dd3d65db285cacf",
                "sha256:e92d0d4fa68ea0c02d39f1e2f9cb5bc4b4a71e8c442207433d8db47ee79d7aa3",
                "sha256:e94b7d9deaa4cc7bac9198a58a7240aaf87fe56c6277ee25fa5b3aa1edebd229",
                "sha256:ea3e746e29d4000cd98d572f3ee2a6050a4f784bb536f4ac1f035987fc1ed83e",
                "sha256:ec7e20258ecc5174029a0f391e1b948bf2906cd64c198a9b8b281b811cbc04de",
                "sha256:ec9465dd69d5657b5d2fa6133b3e1e989ae27d29471a672416fd729b429eb554",
                "sha256:f122ccd12fdc69628786d0c947bdd9cb2733be8f800d88b5a37c57f1f1d73c10",
                "sha256:f99c0489258086308aad4ae57da9e8ecf9e1f3f30fa35d5e170b4d4896554d80",
                "sha256:f9c51d9af9abb899bd34ace878fbec8bf357b3194a10c4e8e0a25512826ef056",
                "sha256:fd76c47f20984b43d93de9a82011bb6e5f8325df6c9ed4d8310029a55fa361ea"
            ],
            "markers": "python_version >= '2.7' and python_version not in '3.0, 3.1, 3.2, 3.3, 3.4'",
            "version": "==1.13.3"
        }
    },
    "develop": {
        "asgiref": {
            "hashes": [
                "sha256:4ef1ab46b484e3c706329cedeff284a5d40824200638503f5768edb6de7d58e9",
                "sha256:ffc141aa908e6f175673e7b1b3b7af4fdb0ecb738fc5c8b88f69f055c2415214"
            ],
            "markers": "python_version >= '3.6'",
            "version": "==3.4.1"
        },
        "certifi": {
            "hashes": [
                "sha256:78884e7c1d4b00ce3cea67b44566851c4343c120abd683433ce934a68ea58872",
                "sha256:d62a0163eb4c2344ac042ab2bdf75399a71a2d8c7d47eac2e2ee91b9d6339569"
            ],
            "version": "==2021.10.8"
        },
        "charset-normalizer": {
            "hashes": [
<<<<<<< HEAD
                "sha256:876d180e9d7432c5d1dfd4c5d26b72f099d503e8fcc0feb7532c9289be60fcbd",
                "sha256:cb957888737fc0bbcd78e3df769addb41fd1ff8cf950dc9e7ad7793f1bf44455"
            ],
            "markers": "python_version >= '3'",
            "version": "==2.0.10"
=======
                "sha256:1eecaa09422db5be9e29d7fc65664e6c33bd06f9ced7838578ba40d58bdf3721",
                "sha256:b0b883e8e874edfdece9c28f314e3dd5badf067342e42fb162203335ae61aa2c"
            ],
            "markers": "python_version >= '3'",
            "version": "==2.0.9"
>>>>>>> 098a4f79
        },
        "coverage": {
            "hashes": [
                "sha256:01774a2c2c729619760320270e42cd9e797427ecfddd32c2a7b639cdc481f3c0",
                "sha256:03b20e52b7d31be571c9c06b74746746d4eb82fc260e594dc662ed48145e9efd",
                "sha256:0a7726f74ff63f41e95ed3a89fef002916c828bb5fcae83b505b49d81a066884",
                "sha256:1219d760ccfafc03c0822ae2e06e3b1248a8e6d1a70928966bafc6838d3c9e48",
                "sha256:13362889b2d46e8d9f97c421539c97c963e34031ab0cb89e8ca83a10cc71ac76",
                "sha256:174cf9b4bef0db2e8244f82059a5a72bd47e1d40e71c68ab055425172b16b7d0",
                "sha256:17e6c11038d4ed6e8af1407d9e89a2904d573be29d51515f14262d7f10ef0a64",
                "sha256:215f8afcc02a24c2d9a10d3790b21054b58d71f4b3c6f055d4bb1b15cecce685",
                "sha256:22e60a3ca5acba37d1d4a2ee66e051f5b0e1b9ac950b5b0cf4aa5366eda41d47",
                "sha256:2641f803ee9f95b1f387f3e8f3bf28d83d9b69a39e9911e5bfee832bea75240d",
                "sha256:276651978c94a8c5672ea60a2656e95a3cce2a3f31e9fb2d5ebd4c215d095840",
                "sha256:3f7c17209eef285c86f819ff04a6d4cbee9b33ef05cbcaae4c0b4e8e06b3ec8f",
                "sha256:3feac4084291642165c3a0d9eaebedf19ffa505016c4d3db15bfe235718d4971",
                "sha256:49dbff64961bc9bdd2289a2bda6a3a5a331964ba5497f694e2cbd540d656dc1c",
                "sha256:4e547122ca2d244f7c090fe3f4b5a5861255ff66b7ab6d98f44a0222aaf8671a",
                "sha256:5829192582c0ec8ca4a2532407bc14c2f338d9878a10442f5d03804a95fac9de",
                "sha256:5d6b09c972ce9200264c35a1d53d43ca55ef61836d9ec60f0d44273a31aa9f17",
                "sha256:600617008aa82032ddeace2535626d1bc212dfff32b43989539deda63b3f36e4",
                "sha256:619346d57c7126ae49ac95b11b0dc8e36c1dd49d148477461bb66c8cf13bb521",
                "sha256:63c424e6f5b4ab1cf1e23a43b12f542b0ec2e54f99ec9f11b75382152981df57",
                "sha256:6dbc1536e105adda7a6312c778f15aaabe583b0e9a0b0a324990334fd458c94b",
                "sha256:6e1394d24d5938e561fbeaa0cd3d356207579c28bd1792f25a068743f2d5b282",
                "sha256:86f2e78b1eff847609b1ca8050c9e1fa3bd44ce755b2ec30e70f2d3ba3844644",
                "sha256:8bdfe9ff3a4ea37d17f172ac0dff1e1c383aec17a636b9b35906babc9f0f5475",
                "sha256:8e2c35a4c1f269704e90888e56f794e2d9c0262fb0c1b1c8c4ee44d9b9e77b5d",
                "sha256:92b8c845527eae547a2a6617d336adc56394050c3ed8a6918683646328fbb6da",
                "sha256:9365ed5cce5d0cf2c10afc6add145c5037d3148585b8ae0e77cc1efdd6aa2953",
                "sha256:9a29311bd6429be317c1f3fe4bc06c4c5ee45e2fa61b2a19d4d1d6111cb94af2",
                "sha256:9a2b5b52be0a8626fcbffd7e689781bf8c2ac01613e77feda93d96184949a98e",
                "sha256:a4bdeb0a52d1d04123b41d90a4390b096f3ef38eee35e11f0b22c2d031222c6c",
                "sha256:a9c8c4283e17690ff1a7427123ffb428ad6a52ed720d550e299e8291e33184dc",
                "sha256:b637c57fdb8be84e91fac60d9325a66a5981f8086c954ea2772efe28425eaf64",
                "sha256:bf154ba7ee2fd613eb541c2bc03d3d9ac667080a737449d1a3fb342740eb1a74",
                "sha256:c254b03032d5a06de049ce8bca8338a5185f07fb76600afff3c161e053d88617",
                "sha256:c332d8f8d448ded473b97fefe4a0983265af21917d8b0cdcb8bb06b2afe632c3",
                "sha256:c7912d1526299cb04c88288e148c6c87c0df600eca76efd99d84396cfe00ef1d",
                "sha256:cfd9386c1d6f13b37e05a91a8583e802f8059bebfccde61a418c5808dea6bbfa",
                "sha256:d5d2033d5db1d58ae2d62f095e1aefb6988af65b4b12cb8987af409587cc0739",
                "sha256:dca38a21e4423f3edb821292e97cec7ad38086f84313462098568baedf4331f8",
                "sha256:e2cad8093172b7d1595b4ad66f24270808658e11acf43a8f95b41276162eb5b8",
                "sha256:e3db840a4dee542e37e09f30859f1612da90e1c5239a6a2498c473183a50e781",
                "sha256:edcada2e24ed68f019175c2b2af2a8b481d3d084798b8c20d15d34f5c733fa58",
                "sha256:f467bbb837691ab5a8ca359199d3429a11a01e6dfb3d9dcc676dc035ca93c0a9",
                "sha256:f506af4f27def639ba45789fa6fde45f9a217da0be05f8910458e4557eed020c",
                "sha256:f614fc9956d76d8a88a88bb41ddc12709caa755666f580af3a688899721efecd",
                "sha256:f9afb5b746781fc2abce26193d1c817b7eb0e11459510fba65d2bd77fe161d9e",
                "sha256:fb8b8ee99b3fffe4fd86f4c81b35a6bf7e4462cba019997af2fe679365db0c49"
            ],
            "index": "pypi",
            "version": "==6.2"
        },
        "coveralls": {
            "hashes": [
                "sha256:b32a8bb5d2df585207c119d6c01567b81fba690c9c10a753bfe27a335bfc43ea",
                "sha256:f42015f31d386b351d4226389b387ae173207058832fbf5c8ec4b40e27b16026"
            ],
            "index": "pypi",
            "version": "==3.3.1"
        },
        "dj-inmemorystorage": {
            "hashes": [
                "sha256:1771801613414262803a1a1e97dafd2b7a563e78fbcbfa2b6f841c9d8e7b872a",
                "sha256:81aa007a7cdb1899b3cd92404f656c82cd690a831b8698a43045f859d7276945"
            ],
            "index": "pypi",
            "version": "==2.1.0"
        },
        "django": {
            "hashes": [
<<<<<<< HEAD
                "sha256:85e62019366692f1d5afed946ca32fef34c8693edf342ac9d067d75d64faf0ac",
                "sha256:dfa537267d52c6243a62b32855a744ca83c37c70600aacffbfd98bc5d6d8518f"
            ],
            "index": "pypi",
            "version": "==2.2.26"
=======
                "sha256:08bad7ef7e90286b438dbe1412c3e633fbc7b96db04735f0c7baadeed52f3fad",
                "sha256:b1e65eaf371347d4b13eb7e061b09786c973061de95390c327c85c1e2aa2349c"
            ],
            "index": "pypi",
            "version": "==2.2.25"
>>>>>>> 098a4f79
        },
        "docopt": {
            "hashes": [
                "sha256:49b3a825280bd66b3aa83585ef59c4a8c82f2c8a522dbe754a8bc8d08c85c491"
            ],
            "version": "==0.6.2"
        },
        "idna": {
            "hashes": [
                "sha256:84d9dd047ffa80596e0f246e2eab0b391788b0503584e8945f2368256d2735ff",
                "sha256:9d643ff0a55b762d5cdb124b8eaa99c66322e2157b69160bc32796e824360e6d"
            ],
            "markers": "python_version >= '3'",
            "version": "==3.3"
        },
        "mock": {
            "hashes": [
                "sha256:122fcb64ee37cfad5b3f48d7a7d51875d7031aaf3d8be7c42e2bee25044eee62",
                "sha256:7d3fbbde18228f4ff2f1f119a45cdffa458b4c0dee32eb4d2bb2f82554bac7bc"
            ],
            "index": "pypi",
            "version": "==4.0.3"
        },
<<<<<<< HEAD
        "pip": {
            "hashes": [
                "sha256:070e4bf493c7c2c9f6a08dd797dd3c066d64074c38e9e8a0fb4e6541f266d96c",
                "sha256:a0e11645ee37c90b40c46d607070c4fd583e2cd46231b1c06e389c5e814eed76"
            ],
            "index": "pypi",
            "version": "==18.0"
        },
=======
>>>>>>> 098a4f79
        "requests": {
            "hashes": [
                "sha256:68d7c56fd5a8999887728ef304a6d12edc7be74f1cfa47714fc8b414525c9a61",
                "sha256:f22fa1e554c9ddfd16e6e41ac79759e17be9e492b3587efa038054674760e72d"
            ],
            "index": "pypi",
            "version": "==2.27.1"
        },
        "six": {
            "hashes": [
                "sha256:1e61c37477a1626458e36f7b1d82aa5c9b094fa4802892072e49de9c60c4c926",
                "sha256:8abb2f1d86890a2dfb989f9a77cfcfd3e47c2a354b01111771326f8aa26e0254"
            ],
            "markers": "python_version >= '2.7' and python_version not in '3.0, 3.1, 3.2, 3.3'",
            "version": "==1.16.0"
        },
        "sqlparse": {
            "hashes": [
                "sha256:0c00730c74263a94e5a9919ade150dfc3b19c574389985446148402998287dae",
                "sha256:48719e356bb8b42991bdbb1e8b83223757b93789c00910a616a071910ca4a64d"
            ],
            "markers": "python_version >= '3.5'",
            "version": "==0.4.2"
        },
        "urllib3": {
            "hashes": [
                "sha256:4987c65554f7a2dbf30c18fd48778ef124af6fab771a377103da0585e2336ece",
                "sha256:c4fdf4019605b6e5423637e01bc9fe4daef873709a7973e195ceba0a62bbc844"
            ],
            "markers": "python_version >= '2.7' and python_version not in '3.0, 3.1, 3.2, 3.3, 3.4' and python_version < '4'",
            "version": "==1.26.7"
        }
    }
}<|MERGE_RESOLUTION|>--- conflicted
+++ resolved
@@ -1,11 +1,7 @@
 {
     "_meta": {
         "hash": {
-<<<<<<< HEAD
-            "sha256": "651046aae89f82e36589a48be88b91937984206512024afc420ec16076e48089"
-=======
             "sha256": "24de5273f206406929a7a2241e654adc353fe38dea9a8dca341f89444d51f135"
->>>>>>> 098a4f79
         },
         "pipfile-spec": 6,
         "requires": {},
@@ -25,15 +21,6 @@
             ],
             "version": "==1.5.0"
         },
-<<<<<<< HEAD
-        "attrs": {
-            "hashes": [
-                "sha256:2d27e3784d7a565d36ab851fe94887c5eccd6a463168875832a1be79c82828b4",
-                "sha256:626ba8234211db98e869df76230a137c4c40a12d72445c45d5f5b716f076e2fd"
-            ],
-            "markers": "python_version >= '2.7' and python_version not in '3.0, 3.1, 3.2, 3.3, 3.4'",
-            "version": "==21.4.0"
-=======
         "apscheduler": {
             "hashes": [
                 "sha256:5cf344ebcfbdaa48ae178c029c055cec7bc7a4a47c21e315e4d1f08bd35f2355",
@@ -63,7 +50,6 @@
             ],
             "index": "pypi",
             "version": "==0.2.1"
->>>>>>> 098a4f79
         },
         "beautifulsoup4": {
             "hashes": [
@@ -82,19 +68,11 @@
         },
         "charset-normalizer": {
             "hashes": [
-<<<<<<< HEAD
-                "sha256:876d180e9d7432c5d1dfd4c5d26b72f099d503e8fcc0feb7532c9289be60fcbd",
-                "sha256:cb957888737fc0bbcd78e3df769addb41fd1ff8cf950dc9e7ad7793f1bf44455"
-            ],
-            "markers": "python_version >= '3'",
-            "version": "==2.0.10"
-=======
                 "sha256:1eecaa09422db5be9e29d7fc65664e6c33bd06f9ced7838578ba40d58bdf3721",
                 "sha256:b0b883e8e874edfdece9c28f314e3dd5badf067342e42fb162203335ae61aa2c"
             ],
             "markers": "python_version >= '3'",
             "version": "==2.0.9"
->>>>>>> 098a4f79
         },
         "colorama": {
             "hashes": [
@@ -121,19 +99,11 @@
         },
         "django": {
             "hashes": [
-<<<<<<< HEAD
-                "sha256:85e62019366692f1d5afed946ca32fef34c8693edf342ac9d067d75d64faf0ac",
-                "sha256:dfa537267d52c6243a62b32855a744ca83c37c70600aacffbfd98bc5d6d8518f"
-            ],
-            "index": "pypi",
-            "version": "==2.2.26"
-=======
                 "sha256:08bad7ef7e90286b438dbe1412c3e633fbc7b96db04735f0c7baadeed52f3fad",
                 "sha256:b1e65eaf371347d4b13eb7e061b09786c973061de95390c327c85c1e2aa2349c"
             ],
             "index": "pypi",
             "version": "==2.2.25"
->>>>>>> 098a4f79
         },
         "django-appconf": {
             "hashes": [
@@ -176,29 +146,20 @@
         },
         "django-debug-toolbar": {
             "hashes": [
-                "sha256:644bbd5c428d3283aa9115722471769cac1bec189edf3a0c855fd8ff870375a9",
-                "sha256:6b633b6cfee24f232d73569870f19aa86c819d750e7f3e833f2344a9eb4b4409"
-            ],
-            "index": "pypi",
-            "version": "==3.2.4"
+                "sha256:8c5b13795d4040008ee69ba82dcdd259c49db346cf7d0de6e561a49d191f0860",
+                "sha256:d7bab7573fab35b0fd029163371b7182f5826c13da69734beb675c761d06a4d3"
+            ],
+            "index": "pypi",
+            "version": "==3.2.2"
         },
         "django-file-form": {
             "hashes": [
-<<<<<<< HEAD
-                "sha256:4ba810cfcbc0bac9e31dffb08dbf36d42e920940947f3d8cdd90acdaa06cadd3",
-                "sha256:5825ace33a10e8e12d688b67d929a187df0599a76b36b99158c6ef5cd1daca30",
-                "sha256:eb47f5c19403484d56d5b63d0f0dddd6bd84645f45dd7c46765d40c3da319bd7"
-            ],
-            "index": "pypi",
-            "version": "==3.3.0"
-=======
                 "sha256:3afe147b234f59c1b1b89a54f7cf065c41302f13cdc3f316e7e339809329e831",
                 "sha256:5d799b58d2f54cb78f7bb0f3694bf3708689a51df98fa4c602683e5714f5cee7",
                 "sha256:6043c13ce58367a0fefd9e412333eeea0f3ae381eab64ffc927a7cb8e6ad1a3a"
             ],
             "index": "pypi",
             "version": "==3.2.3"
->>>>>>> 098a4f79
         },
         "django-filer": {
             "hashes": [
@@ -367,19 +328,11 @@
         },
         "djangorestframework": {
             "hashes": [
-                "sha256:0c33407ce23acc68eca2a6e46424b008c9c02eceb8cf18581921d0092bc1f2ee",
-                "sha256:24c4bf58ed7e85d1fe4ba250ab2da926d263cd57d64b03e8dcef0ac683f8b1aa"
-            ],
-            "index": "pypi",
-            "version": "==3.13.1"
-        },
-        "drf-spectacular": {
-            "hashes": [
-                "sha256:4fd4b6b2913f4d82471b592e710f5ce1c57c4cd388eabe0c70e35516ab544aae",
-                "sha256:e61d0273c370a9f14944a5072c312eee5407becdfce80ecbe81ef687ccc9365e"
-            ],
-            "index": "pypi",
-            "version": "==0.21.1"
+                "sha256:6d1d59f623a5ad0509fe0d6bfe93cbdfe17b8116ebc8eda86d45f6e16e819aaf",
+                "sha256:f747949a8ddac876e879190df194b925c177cdeb725a099db1460872f7c0a7f2"
+            ],
+            "index": "pypi",
+            "version": "==3.12.4"
         },
         "easy-thumbnails": {
             "hashes": [
@@ -418,25 +371,6 @@
             ],
             "markers": "python_version >= '3'",
             "version": "==3.3"
-<<<<<<< HEAD
-        },
-        "inflection": {
-            "hashes": [
-                "sha256:1a29730d366e996aaacffb2f1f1cb9593dc38e2ddd30c91250c6dde09ea9b417",
-                "sha256:f38b2b640938a4f35ade69ac3d053042959b62a0f1076a5bbaa1b9526605a8a2"
-            ],
-            "markers": "python_version >= '3.5'",
-            "version": "==0.5.1"
-        },
-        "jsonschema": {
-            "hashes": [
-                "sha256:eb7a69801beb7325653aa8fd373abbf9ff8f85b536ab2812e5e8287b522fb6a2",
-                "sha256:f210d4ce095ed1e8af635d15c8ee79b586f656ab54399ba87b8ab87e5bff0ade"
-            ],
-            "markers": "python_version >= '3.7'",
-            "version": "==4.3.3"
-=======
->>>>>>> 098a4f79
         },
         "lorem": {
             "hashes": [
@@ -455,109 +389,6 @@
         },
         "lxml": {
             "hashes": [
-<<<<<<< HEAD
-                "sha256:0607ff0988ad7e173e5ddf7bf55ee65534bd18a5461183c33e8e41a59e89edf4",
-                "sha256:09b738360af8cb2da275998a8bf79517a71225b0de41ab47339c2beebfff025f",
-                "sha256:0a5f0e4747f31cff87d1eb32a6000bde1e603107f632ef4666be0dc065889c7a",
-                "sha256:0b5e96e25e70917b28a5391c2ed3ffc6156513d3db0e1476c5253fcd50f7a944",
-                "sha256:1104a8d47967a414a436007c52f533e933e5d52574cab407b1e49a4e9b5ddbd1",
-                "sha256:13dbb5c7e8f3b6a2cf6e10b0948cacb2f4c9eb05029fe31c60592d08ac63180d",
-                "sha256:2a906c3890da6a63224d551c2967413b8790a6357a80bf6b257c9a7978c2c42d",
-                "sha256:317bd63870b4d875af3c1be1b19202de34c32623609ec803b81c99193a788c1e",
-                "sha256:34c22eb8c819d59cec4444d9eebe2e38b95d3dcdafe08965853f8799fd71161d",
-                "sha256:36b16fecb10246e599f178dd74f313cbdc9f41c56e77d52100d1361eed24f51a",
-                "sha256:38d9759733aa04fb1697d717bfabbedb21398046bd07734be7cccc3d19ea8675",
-                "sha256:3e26ad9bc48d610bf6cc76c506b9e5ad9360ed7a945d9be3b5b2c8535a0145e3",
-                "sha256:41358bfd24425c1673f184d7c26c6ae91943fe51dfecc3603b5e08187b4bcc55",
-                "sha256:447d5009d6b5447b2f237395d0018901dcc673f7d9f82ba26c1b9f9c3b444b60",
-                "sha256:44f552e0da3c8ee3c28e2eb82b0b784200631687fc6a71277ea8ab0828780e7d",
-                "sha256:490712b91c65988012e866c411a40cc65b595929ececf75eeb4c79fcc3bc80a6",
-                "sha256:4c093c571bc3da9ebcd484e001ba18b8452903cd428c0bc926d9b0141bcb710e",
-                "sha256:50d3dba341f1e583265c1a808e897b4159208d814ab07530202b6036a4d86da5",
-                "sha256:534e946bce61fd162af02bad7bfd2daec1521b71d27238869c23a672146c34a5",
-                "sha256:585ea241ee4961dc18a95e2f5581dbc26285fcf330e007459688096f76be8c42",
-                "sha256:59e7da839a1238807226f7143c68a479dee09244d1b3cf8c134f2fce777d12d0",
-                "sha256:5b0f782f0e03555c55e37d93d7a57454efe7495dab33ba0ccd2dbe25fc50f05d",
-                "sha256:5bee1b0cbfdb87686a7fb0e46f1d8bd34d52d6932c0723a86de1cc532b1aa489",
-                "sha256:610807cea990fd545b1559466971649e69302c8a9472cefe1d6d48a1dee97440",
-                "sha256:6308062534323f0d3edb4e702a0e26a76ca9e0e23ff99be5d82750772df32a9e",
-                "sha256:67fa5f028e8a01e1d7944a9fb616d1d0510d5d38b0c41708310bd1bc45ae89f6",
-                "sha256:6a2ab9d089324d77bb81745b01f4aeffe4094306d939e92ba5e71e9a6b99b71e",
-                "sha256:6c198bfc169419c09b85ab10cb0f572744e686f40d1e7f4ed09061284fc1303f",
-                "sha256:6e56521538f19c4a6690f439fefed551f0b296bd785adc67c1777c348beb943d",
-                "sha256:6ec829058785d028f467be70cd195cd0aaf1a763e4d09822584ede8c9eaa4b03",
-                "sha256:718d7208b9c2d86aaf0294d9381a6acb0158b5ff0f3515902751404e318e02c9",
-                "sha256:735e3b4ce9c0616e85f302f109bdc6e425ba1670a73f962c9f6b98a6d51b77c9",
-                "sha256:772057fba283c095db8c8ecde4634717a35c47061d24f889468dc67190327bcd",
-                "sha256:7b5e2acefd33c259c4a2e157119c4373c8773cf6793e225006a1649672ab47a6",
-                "sha256:82d16a64236970cb93c8d63ad18c5b9f138a704331e4b916b2737ddfad14e0c4",
-                "sha256:87c1b0496e8c87ec9db5383e30042357b4839b46c2d556abd49ec770ce2ad868",
-                "sha256:8e54945dd2eeb50925500957c7c579df3cd07c29db7810b83cf30495d79af267",
-                "sha256:9393a05b126a7e187f3e38758255e0edf948a65b22c377414002d488221fdaa2",
-                "sha256:9fbc0dee7ff5f15c4428775e6fa3ed20003140560ffa22b88326669d53b3c0f4",
-                "sha256:a1613838aa6b89af4ba10a0f3a972836128801ed008078f8c1244e65958f1b24",
-                "sha256:a1bbc4efa99ed1310b5009ce7f3a1784698082ed2c1ef3895332f5df9b3b92c2",
-                "sha256:a555e06566c6dc167fbcd0ad507ff05fd9328502aefc963cb0a0547cfe7f00db",
-                "sha256:a58d78653ae422df6837dd4ca0036610b8cb4962b5cfdbd337b7b24de9e5f98a",
-                "sha256:a5edc58d631170de90e50adc2cc0248083541affef82f8cd93bea458e4d96db8",
-                "sha256:a5f623aeaa24f71fce3177d7fee875371345eb9102b355b882243e33e04b7175",
-                "sha256:adaab25be351fff0d8a691c4f09153647804d09a87a4e4ea2c3f9fe9e8651851",
-                "sha256:ade74f5e3a0fd17df5782896ddca7ddb998845a5f7cd4b0be771e1ffc3b9aa5b",
-                "sha256:b1d381f58fcc3e63fcc0ea4f0a38335163883267f77e4c6e22d7a30877218a0e",
-                "sha256:bf6005708fc2e2c89a083f258b97709559a95f9a7a03e59f805dd23c93bc3986",
-                "sha256:d546431636edb1d6a608b348dd58cc9841b81f4116745857b6cb9f8dadb2725f",
-                "sha256:d5618d49de6ba63fe4510bdada62d06a8acfca0b4b5c904956c777d28382b419",
-                "sha256:dfd0d464f3d86a1460683cd742306d1138b4e99b79094f4e07e1ca85ee267fe7",
-                "sha256:e18281a7d80d76b66a9f9e68a98cf7e1d153182772400d9a9ce855264d7d0ce7",
-                "sha256:e410cf3a2272d0a85526d700782a2fa92c1e304fdcc519ba74ac80b8297adf36",
-                "sha256:e662c6266e3a275bdcb6bb049edc7cd77d0b0f7e119a53101d367c841afc66dc",
-                "sha256:ec9027d0beb785a35aa9951d14e06d48cfbf876d8ff67519403a2522b181943b",
-                "sha256:eed394099a7792834f0cb4a8f615319152b9d801444c1c9e1b1a2c36d2239f9e",
-                "sha256:f76dbe44e31abf516114f6347a46fa4e7c2e8bceaa4b6f7ee3a0a03c8eba3c17",
-                "sha256:fc15874816b9320581133ddc2096b644582ab870cf6a6ed63684433e7af4b0d3",
-                "sha256:fc9fb11b65e7bc49f7f75aaba1b700f7181d95d4e151cf2f24d51bfd14410b77"
-            ],
-            "index": "pypi",
-            "version": "==4.7.1"
-        },
-        "pillow": {
-            "hashes": [
-                "sha256:03b27b197deb4ee400ed57d8d4e572d2d8d80f825b6634daf6e2c18c3c6ccfa6",
-                "sha256:0b281fcadbb688607ea6ece7649c5d59d4bbd574e90db6cd030e9e85bde9fecc",
-                "sha256:0ebd8b9137630a7bbbff8c4b31e774ff05bbb90f7911d93ea2c9371e41039b52",
-                "sha256:113723312215b25c22df1fdf0e2da7a3b9c357a7d24a93ebbe80bfda4f37a8d4",
-                "sha256:2d16b6196fb7a54aff6b5e3ecd00f7c0bab1b56eee39214b2b223a9d938c50af",
-                "sha256:2fd8053e1f8ff1844419842fd474fc359676b2e2a2b66b11cc59f4fa0a301315",
-                "sha256:31b265496e603985fad54d52d11970383e317d11e18e856971bdbb86af7242a4",
-                "sha256:3586e12d874ce2f1bc875a3ffba98732ebb12e18fb6d97be482bd62b56803281",
-                "sha256:47f5cf60bcb9fbc46011f75c9b45a8b5ad077ca352a78185bd3e7f1d294b98bb",
-                "sha256:490e52e99224858f154975db61c060686df8a6b3f0212a678e5d2e2ce24675c9",
-                "sha256:500d397ddf4bbf2ca42e198399ac13e7841956c72645513e8ddf243b31ad2128",
-                "sha256:52abae4c96b5da630a8b4247de5428f593465291e5b239f3f843a911a3cf0105",
-                "sha256:6579f9ba84a3d4f1807c4aab4be06f373017fc65fff43498885ac50a9b47a553",
-                "sha256:68e06f8b2248f6dc8b899c3e7ecf02c9f413aab622f4d6190df53a78b93d97a5",
-                "sha256:6c5439bfb35a89cac50e81c751317faea647b9a3ec11c039900cd6915831064d",
-                "sha256:72c3110228944019e5f27232296c5923398496b28be42535e3b2dc7297b6e8b6",
-                "sha256:72f649d93d4cc4d8cf79c91ebc25137c358718ad75f99e99e043325ea7d56100",
-                "sha256:7aaf07085c756f6cb1c692ee0d5a86c531703b6e8c9cae581b31b562c16b98ce",
-                "sha256:80fe92813d208ce8aa7d76da878bdc84b90809f79ccbad2a288e9bcbeac1d9bd",
-                "sha256:95545137fc56ce8c10de646074d242001a112a92de169986abd8c88c27566a05",
-                "sha256:97b6d21771da41497b81652d44191489296555b761684f82b7b544c49989110f",
-                "sha256:98cb63ca63cb61f594511c06218ab4394bf80388b3d66cd61d0b1f63ee0ea69f",
-                "sha256:9f3b4522148586d35e78313db4db0df4b759ddd7649ef70002b6c3767d0fdeb7",
-                "sha256:a09a9d4ec2b7887f7a088bbaacfd5c07160e746e3d47ec5e8050ae3b2a229e9f",
-                "sha256:b5050d681bcf5c9f2570b93bee5d3ec8ae4cf23158812f91ed57f7126df91762",
-                "sha256:bb47a548cea95b86494a26c89d153fd31122ed65255db5dcbc421a2d28eb3379",
-                "sha256:bc462d24500ba707e9cbdef436c16e5c8cbf29908278af053008d9f689f56dee",
-                "sha256:c2067b3bb0781f14059b112c9da5a91c80a600a97915b4f48b37f197895dd925",
-                "sha256:d154ed971a4cc04b93a6d5b47f37948d1f621f25de3e8fa0c26b2d44f24e3e8f",
-                "sha256:d5dcea1387331c905405b09cdbfb34611050cc52c865d71f2362f354faee1e9f",
-                "sha256:ee6e2963e92762923956fe5d3479b1fdc3b76c83f290aad131a2f98c3df0593e",
-                "sha256:fd0e5062f11cb3e730450a7d9f323f4051b532781026395c4323b8ad055523c4"
-            ],
-            "index": "pypi",
-            "version": "==9.0.0"
-=======
                 "sha256:08eb9200d88b376a8ed5e50f1dc1d1a45b49305169674002a3b5929943390591",
                 "sha256:0b12c95542f04d10cba46b3ff28ea52ea56995b78cf918f0b11b05e75812bb79",
                 "sha256:0c15e1cd55055956e77b0732270f1c6005850696bc3ef3e03d01e78af84eaa42",
@@ -668,7 +499,6 @@
             ],
             "index": "pypi",
             "version": "==8.4.0"
->>>>>>> 098a4f79
         },
         "psycopg2-binary": {
             "hashes": [
@@ -711,33 +541,6 @@
             "index": "pypi",
             "version": "==2.8.6"
         },
-        "pyrsistent": {
-            "hashes": [
-                "sha256:097b96f129dd36a8c9e33594e7ebb151b1515eb52cceb08474c10a5479e799f2",
-                "sha256:2aaf19dc8ce517a8653746d98e962ef480ff34b6bc563fc067be6401ffb457c7",
-                "sha256:404e1f1d254d314d55adb8d87f4f465c8693d6f902f67eb6ef5b4526dc58e6ea",
-                "sha256:48578680353f41dca1ca3dc48629fb77dfc745128b56fc01096b2530c13fd426",
-                "sha256:4916c10896721e472ee12c95cdc2891ce5890898d2f9907b1b4ae0f53588b710",
-                "sha256:527be2bfa8dc80f6f8ddd65242ba476a6c4fb4e3aedbf281dfbac1b1ed4165b1",
-                "sha256:58a70d93fb79dc585b21f9d72487b929a6fe58da0754fa4cb9f279bb92369396",
-                "sha256:5e4395bbf841693eaebaa5bb5c8f5cdbb1d139e07c975c682ec4e4f8126e03d2",
-                "sha256:6b5eed00e597b5b5773b4ca30bd48a5774ef1e96f2a45d105db5b4ebb4bca680",
-                "sha256:73ff61b1411e3fb0ba144b8f08d6749749775fe89688093e1efef9839d2dcc35",
-                "sha256:772e94c2c6864f2cd2ffbe58bb3bdefbe2a32afa0acb1a77e472aac831f83427",
-                "sha256:773c781216f8c2900b42a7b638d5b517bb134ae1acbebe4d1e8f1f41ea60eb4b",
-                "sha256:a0c772d791c38bbc77be659af29bb14c38ced151433592e326361610250c605b",
-                "sha256:b29b869cf58412ca5738d23691e96d8aff535e17390128a1a52717c9a109da4f",
-                "sha256:c1a9ff320fa699337e05edcaae79ef8c2880b52720bc031b219e5b5008ebbdef",
-                "sha256:cd3caef37a415fd0dae6148a1b6957a8c5f275a62cca02e18474608cb263640c",
-                "sha256:d5ec194c9c573aafaceebf05fc400656722793dac57f254cd4741f3c27ae57b4",
-                "sha256:da6e5e818d18459fa46fac0a4a4e543507fe1110e808101277c5a2b5bab0cd2d",
-                "sha256:e79d94ca58fcafef6395f6352383fa1a76922268fa02caa2272fff501c2fdc78",
-                "sha256:f3ef98d7b76da5eb19c37fda834d50262ff9167c65658d1d8f974d2e4d90676b",
-                "sha256:f4c8cabb46ff8e5d61f56a037974228e978f26bfefce4f61a4b1ac0ba7a2ab72"
-            ],
-            "markers": "python_version >= '3.6'",
-            "version": "==0.18.0"
-        },
         "python-dateutil": {
             "hashes": [
                 "sha256:0123cacc1627ae19ddf3c27a5de5bd67ee4586fbdd6440d9748f8abb483d3e86",
@@ -761,96 +564,6 @@
             ],
             "version": "==2021.3"
         },
-<<<<<<< HEAD
-        "pyyaml": {
-            "hashes": [
-                "sha256:0283c35a6a9fbf047493e3a0ce8d79ef5030852c51e9d911a27badfde0605293",
-                "sha256:055d937d65826939cb044fc8c9b08889e8c743fdc6a32b33e2390f66013e449b",
-                "sha256:07751360502caac1c067a8132d150cf3d61339af5691fe9e87803040dbc5db57",
-                "sha256:0b4624f379dab24d3725ffde76559cff63d9ec94e1736b556dacdfebe5ab6d4b",
-                "sha256:0ce82d761c532fe4ec3f87fc45688bdd3a4c1dc5e0b4a19814b9009a29baefd4",
-                "sha256:1e4747bc279b4f613a09eb64bba2ba602d8a6664c6ce6396a4d0cd413a50ce07",
-                "sha256:213c60cd50106436cc818accf5baa1aba61c0189ff610f64f4a3e8c6726218ba",
-                "sha256:231710d57adfd809ef5d34183b8ed1eeae3f76459c18fb4a0b373ad56bedcdd9",
-                "sha256:277a0ef2981ca40581a47093e9e2d13b3f1fbbeffae064c1d21bfceba2030287",
-                "sha256:2cd5df3de48857ed0544b34e2d40e9fac445930039f3cfe4bcc592a1f836d513",
-                "sha256:40527857252b61eacd1d9af500c3337ba8deb8fc298940291486c465c8b46ec0",
-                "sha256:473f9edb243cb1935ab5a084eb238d842fb8f404ed2193a915d1784b5a6b5fc0",
-                "sha256:48c346915c114f5fdb3ead70312bd042a953a8ce5c7106d5bfb1a5254e47da92",
-                "sha256:50602afada6d6cbfad699b0c7bb50d5ccffa7e46a3d738092afddc1f9758427f",
-                "sha256:68fb519c14306fec9720a2a5b45bc9f0c8d1b9c72adf45c37baedfcd949c35a2",
-                "sha256:77f396e6ef4c73fdc33a9157446466f1cff553d979bd00ecb64385760c6babdc",
-                "sha256:819b3830a1543db06c4d4b865e70ded25be52a2e0631ccd2f6a47a2822f2fd7c",
-                "sha256:897b80890765f037df3403d22bab41627ca8811ae55e9a722fd0392850ec4d86",
-                "sha256:98c4d36e99714e55cfbaaee6dd5badbc9a1ec339ebfc3b1f52e293aee6bb71a4",
-                "sha256:9df7ed3b3d2e0ecfe09e14741b857df43adb5a3ddadc919a2d94fbdf78fea53c",
-                "sha256:9fa600030013c4de8165339db93d182b9431076eb98eb40ee068700c9c813e34",
-                "sha256:a80a78046a72361de73f8f395f1f1e49f956c6be882eed58505a15f3e430962b",
-                "sha256:b3d267842bf12586ba6c734f89d1f5b871df0273157918b0ccefa29deb05c21c",
-                "sha256:b5b9eccad747aabaaffbc6064800670f0c297e52c12754eb1d976c57e4f74dcb",
-                "sha256:c5687b8d43cf58545ade1fe3e055f70eac7a5a1a0bf42824308d868289a95737",
-                "sha256:cba8c411ef271aa037d7357a2bc8f9ee8b58b9965831d9e51baf703280dc73d3",
-                "sha256:d15a181d1ecd0d4270dc32edb46f7cb7733c7c508857278d3d378d14d606db2d",
-                "sha256:d4db7c7aef085872ef65a8fd7d6d09a14ae91f691dec3e87ee5ee0539d516f53",
-                "sha256:d4eccecf9adf6fbcc6861a38015c2a64f38b9d94838ac1810a9023a0609e1b78",
-                "sha256:d67d839ede4ed1b28a4e8909735fc992a923cdb84e618544973d7dfc71540803",
-                "sha256:daf496c58a8c52083df09b80c860005194014c3698698d1a57cbcfa182142a3a",
-                "sha256:e61ceaab6f49fb8bdfaa0f92c4b57bcfbea54c09277b1b4f7ac376bfb7a7c174",
-                "sha256:f84fbc98b019fef2ee9a1cb3ce93e3187a6df0b2538a651bfb890254ba9f90b5"
-            ],
-            "markers": "python_version >= '3.6'",
-            "version": "==6.0"
-        },
-        "reportlab": {
-            "hashes": [
-                "sha256:0430cfe397415759839ef89abee6db82e8a8f9bb5831a3c93e7763915c755345",
-                "sha256:13072e33e8cbac6fd6e776fecabdefafb0261886b2ab7cb3b874a9384f1b0ffe",
-                "sha256:1767106d03320e76a708d2c40488fe1785580a0d7abac7715e01a3cc910c1179",
-                "sha256:17f35a856bbf46989d557d4016822bcdd3ada88d3afb567de03a4b29676aa52e",
-                "sha256:19414f4357287a7573a60bcb76a092c9ea82bf09f01d04b3afb5c1bd3c660df2",
-                "sha256:1d8d9674eb6ba1b6c3d6a8e3d5d4e4231b3576db653d1b1fdac2538afee54c7a",
-                "sha256:23236dc70598b688e979444c4840c5cec88a2a12fe81ba6f8cc807120a2cad33",
-                "sha256:28c339d25eab804a8bd004dfaa5a80c7568178561741f4ce6e69dae05d38041f",
-                "sha256:2c93a551b60c7fd3b17942772847f7c4ee2f08ae74c87ef8f325fe8083d2aa6e",
-                "sha256:2e80045f36dd4b9b63b19fc073149f70857fe8590027ab3658db80ac6235ecd0",
-                "sha256:38aa912301d93e2267861d820cb3f6eebed8deb58d0df429421578b9ba033eee",
-                "sha256:47587ce01cf9ac25f6d187116a9f9cef710dc58ccea001024d950c4f5a504643",
-                "sha256:587b3d8ce0a065a00975516013aebb062e6161fba3cf399b22f270e4d9a3db1e",
-                "sha256:5a650284cc09caa32b5845c055bf035cb76949b87d57e9eed56d98f863613417",
-                "sha256:5e113c630b6109efe0285230706c8423bff1b82c2e2824e441401a467a1215b7",
-                "sha256:68e339411cc9329ff50982a7c1d55eabd53ac9be24d4442088af58328bae54d3",
-                "sha256:6ae1fb03faf4b6710e2c081d5208416a5d557e0cc00ff24fc124dd42a7158114",
-                "sha256:6f363e09aacaa7aaff232197fddb667d899822aa57d10091aea4fbb1f56b7fa7",
-                "sha256:70841d7eb4aa2f8ad4afacce07711481a0dcd9d01679da5627173443131a33a2",
-                "sha256:71d91002878c4d2a17a6bd7208c59373e6148977fe674bb79eec3eb9e63aa20f",
-                "sha256:7a09e5bf9c8e02c373e5e558cc5c2cfbc5d3c68560a406c6d16254363cfa989e",
-                "sha256:85095ef9f3697859064cb1b22f19659bf4ba25e7dadb9c6be65f322cd68ba88f",
-                "sha256:8dafdcdde7243f0864d6d11dd9bfffbd1e6bce6c3e668fe992f56ae48377c822",
-                "sha256:9a822486a98fe002bbe248fdf3f126739c1ad29032b54b71a3f67b6364a77677",
-                "sha256:aa57dc0818e066fdced9457b9e6c6fb269d63e2d96902001c7dbe010bce6ebcc",
-                "sha256:b0836c6cdee4b88e2366e0ff152c1327578149e09850b7cab6016444c5b3eb26",
-                "sha256:b2988ffc33032096e808e7a4a36f5b453fcc9587873c85c1b44bc6846bbbd09c",
-                "sha256:bd38d58895b359ef429df3c97dc00c3fef0ab57f45556de416ba9b7d7fc71ae2",
-                "sha256:be87dca9253efd3cd0f351b785530c02e67664e284e3c4a97cdd0c7dd806d39a",
-                "sha256:c21bdb11d7fccea28bf08eac13d9d031836e335c5e0620eae1d4336f193e9a03",
-                "sha256:c43f847f2598b5c2fc9b63871d7da641c0b90e384d8da8018d4d7173a0b82cd4",
-                "sha256:c780cc5208c67b25bdddd08480f874614cd0ec0bed39e1a848448543f2093945",
-                "sha256:c9bcf696bc8935ff90ecb50c7644e2af01f63a444d4b4bd39d41d2abdd7bb224",
-                "sha256:cb48b71088f5c9eff5715dde0bd4d5372d4713ffa92247acf0f04fd17ab2078d",
-                "sha256:d48f638893b3eb4c9b2afeec2de4f95a4b57fb8c398e3d7f9a7fb4b4d9546820",
-                "sha256:d8fe27ad312671c9347cf5997f7c1017833fac17233f33296281ba9fa0de189a",
-                "sha256:d98b759661070f5588b30152d0caaf16ac387f60372f8fa2568c9ad4014cd7f3",
-                "sha256:e2022ad36409e7616ed6311f7ab113f236cac66ba0d22be4f53bf7e77654b143",
-                "sha256:e45159f4d19304f5e79be13283fe53bdd006c4fd4d93ff3cb6ac082ca017c418",
-                "sha256:eb3ef5394b4b2c904ab467dbbe1efcfbe046e1395c2d3064420ccef89806570e",
-                "sha256:f326b04a3fb3c7c58b799bd23b60790b181893f052fe5a8011c9cd9984e24a43",
-                "sha256:f401ed014ea861dea2ae621f7810fb15b3bc021e6487dee97b32f175bbf1b7eb",
-                "sha256:f4d4eb3a949ccb0782e4d6560fcd5ee6f34636d1ee24f1d2a2b1f530af89481a",
-                "sha256:fdc3dc1242be557f6a8bb9e21751296cc721f60b8e2b684690049e656d798520"
-            ],
-            "markers": "python_version >= '3.6' and python_version < '4'",
-            "version": "==3.6.5"
-=======
         "pytz-deprecation-shim": {
             "hashes": [
                 "sha256:8314c9692a636c8eb3bda879b9f119e350e93223ae83e70e80c31675a0fdc1a6",
@@ -898,15 +611,14 @@
             ],
             "markers": "python_version >= '3.6' and python_version < '4'",
             "version": "==3.6.3"
->>>>>>> 098a4f79
         },
         "requests": {
             "hashes": [
-                "sha256:68d7c56fd5a8999887728ef304a6d12edc7be74f1cfa47714fc8b414525c9a61",
-                "sha256:f22fa1e554c9ddfd16e6e41ac79759e17be9e492b3587efa038054674760e72d"
-            ],
-            "index": "pypi",
-            "version": "==2.27.1"
+                "sha256:6c1246513ecd5ecd4528a0906f910e8f0f9c6b8ec72030dc9fd154dc1a6efd24",
+                "sha256:b8aa58f8cf793ffd8782d3d8cb19e66ef36f7aba4353eec859e74678b01b07a7"
+            ],
+            "index": "pypi",
+            "version": "==2.26.0"
         },
         "six": {
             "hashes": [
@@ -941,12 +653,11 @@
         },
         "structlog": {
             "hashes": [
-<<<<<<< HEAD
-                "sha256:68c4c29c003714fe86834f347cb107452847ba52414390a7ee583472bde00fc9",
-                "sha256:fd7922e195262b337da85c2a91c84be94ccab1f8fd1957bd6986f6904e3761c8"
-            ],
-            "markers": "python_version >= '3.6'",
-            "version": "==21.5.0"
+                "sha256:305a66201f9605a2e8a2595271a446f258175901c09c01e4c2c2a8ac5b68edf1",
+                "sha256:6ed8fadb27cf8362be0e606f5e79ccdd3b1e879aac65f9dc0ac3033fd013a7be"
+            ],
+            "markers": "python_version >= '3.6'",
+            "version": "==21.4.0"
         },
         "svglib": {
             "hashes": [
@@ -962,27 +673,6 @@
             ],
             "markers": "python_version >= '3.6'",
             "version": "==1.1.1"
-=======
-                "sha256:305a66201f9605a2e8a2595271a446f258175901c09c01e4c2c2a8ac5b68edf1",
-                "sha256:6ed8fadb27cf8362be0e606f5e79ccdd3b1e879aac65f9dc0ac3033fd013a7be"
-            ],
-            "markers": "python_version >= '3.6'",
-            "version": "==21.4.0"
-        },
-        "svglib": {
-            "hashes": [
-                "sha256:520ee5290ee2ebeebd20ca0d7d995c08c903b364fcf515826bab43a1288d422e"
-            ],
-            "markers": "python_version >= '3'",
-            "version": "==1.1.0"
-        },
-        "tinycss2": {
-            "hashes": [
-                "sha256:b2e44dd8883c360c35dd0d1b5aad0b610e5156c2cb3b33434634e539ead9d8bf",
-                "sha256:fe794ceaadfe3cf3e686b22155d0da5780dd0e273471a51846d0a02bc204fec8"
-            ],
-            "markers": "python_version >= '3.6'",
-            "version": "==1.1.1"
         },
         "tzdata": {
             "hashes": [
@@ -999,7 +689,6 @@
             ],
             "markers": "python_version >= '3.6'",
             "version": "==4.1"
->>>>>>> 098a4f79
         },
         "unidecode": {
             "hashes": [
@@ -1007,14 +696,6 @@
                 "sha256:a039f89014245e0cad8858976293e23501accc9ff5a7bdbc739a14a2b7b85cdc"
             ],
             "version": "==1.1.2"
-        },
-        "uritemplate": {
-            "hashes": [
-                "sha256:4346edfc5c3b79f694bccd6d6099a322bbeb628dbf2cd86eea55a456ce5124f0",
-                "sha256:830c08b8d99bdd312ea4ead05994a38e8936266f84b9a7878232db50b044e02e"
-            ],
-            "markers": "python_version >= '3.6'",
-            "version": "==4.1.1"
         },
         "urllib3": {
             "hashes": [
@@ -1107,19 +788,11 @@
         },
         "charset-normalizer": {
             "hashes": [
-<<<<<<< HEAD
-                "sha256:876d180e9d7432c5d1dfd4c5d26b72f099d503e8fcc0feb7532c9289be60fcbd",
-                "sha256:cb957888737fc0bbcd78e3df769addb41fd1ff8cf950dc9e7ad7793f1bf44455"
-            ],
-            "markers": "python_version >= '3'",
-            "version": "==2.0.10"
-=======
                 "sha256:1eecaa09422db5be9e29d7fc65664e6c33bd06f9ced7838578ba40d58bdf3721",
                 "sha256:b0b883e8e874edfdece9c28f314e3dd5badf067342e42fb162203335ae61aa2c"
             ],
             "markers": "python_version >= '3'",
             "version": "==2.0.9"
->>>>>>> 098a4f79
         },
         "coverage": {
             "hashes": [
@@ -1192,19 +865,11 @@
         },
         "django": {
             "hashes": [
-<<<<<<< HEAD
-                "sha256:85e62019366692f1d5afed946ca32fef34c8693edf342ac9d067d75d64faf0ac",
-                "sha256:dfa537267d52c6243a62b32855a744ca83c37c70600aacffbfd98bc5d6d8518f"
-            ],
-            "index": "pypi",
-            "version": "==2.2.26"
-=======
                 "sha256:08bad7ef7e90286b438dbe1412c3e633fbc7b96db04735f0c7baadeed52f3fad",
                 "sha256:b1e65eaf371347d4b13eb7e061b09786c973061de95390c327c85c1e2aa2349c"
             ],
             "index": "pypi",
             "version": "==2.2.25"
->>>>>>> 098a4f79
         },
         "docopt": {
             "hashes": [
@@ -1228,24 +893,13 @@
             "index": "pypi",
             "version": "==4.0.3"
         },
-<<<<<<< HEAD
-        "pip": {
-            "hashes": [
-                "sha256:070e4bf493c7c2c9f6a08dd797dd3c066d64074c38e9e8a0fb4e6541f266d96c",
-                "sha256:a0e11645ee37c90b40c46d607070c4fd583e2cd46231b1c06e389c5e814eed76"
-            ],
-            "index": "pypi",
-            "version": "==18.0"
-        },
-=======
->>>>>>> 098a4f79
         "requests": {
             "hashes": [
-                "sha256:68d7c56fd5a8999887728ef304a6d12edc7be74f1cfa47714fc8b414525c9a61",
-                "sha256:f22fa1e554c9ddfd16e6e41ac79759e17be9e492b3587efa038054674760e72d"
-            ],
-            "index": "pypi",
-            "version": "==2.27.1"
+                "sha256:6c1246513ecd5ecd4528a0906f910e8f0f9c6b8ec72030dc9fd154dc1a6efd24",
+                "sha256:b8aa58f8cf793ffd8782d3d8cb19e66ef36f7aba4353eec859e74678b01b07a7"
+            ],
+            "index": "pypi",
+            "version": "==2.26.0"
         },
         "six": {
             "hashes": [
